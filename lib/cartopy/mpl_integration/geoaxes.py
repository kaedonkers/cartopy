# (C) British Crown Copyright 2011 - 2012, Met Office
#
# This file is part of cartopy.
#
# cartopy is free software: you can redistribute it and/or modify it under
# the terms of the GNU Lesser General Public License as published by the
# Free Software Foundation, either version 3 of the License, or
# (at your option) any later version.
#
# cartopy is distributed in the hope that it will be useful,
# but WITHOUT ANY WARRANTY; without even the implied warranty of
# MERCHANTABILITY or FITNESS FOR A PARTICULAR PURPOSE.  See the
# GNU Lesser General Public License for more details.
#
# You should have received a copy of the GNU Lesser General Public License
# along with cartopy.  If not, see <http://www.gnu.org/licenses/>.
"""
This module defines the :class:`GeoAxes` class, for use with matplotlib.

When a matplotlib figure contains a GeoAxes the plotting commands can transform
plot results from source coordinates to the GeoAxes' target projection.

""" 
import warnings
import weakref

import matplotlib.axes
from matplotlib.image import imread
import matplotlib.transforms as mtransforms
import matplotlib.patches as mpatches
import matplotlib.path as mpath
import matplotlib.collections as mcollections
import numpy
import shapely.geometry

import cartopy.crs as ccrs
import cartopy.feature
import cartopy.img_transform
import cartopy.mpl_integration.patch as patch


import matplotlib
assert matplotlib.__version__ >= '1.2', 'Cartopy can only work with matplotlib 1.2 or greater.'


_PATH_TRANSFORM_CACHE = weakref.WeakKeyDictionary()
"""
A nested mapping from path, source CRS, and target projection to the
resulting transformed paths::

    {path: {(source_crs, target_projection): list_of_paths}}

Provides a significant performance boost for contours which, at
matplotlib 1.2.0 called transform_path_non_affine twice unnecessarily.

"""

_GEOMETRY_TO_PATH_CACHE = weakref.WeakKeyDictionary()
"""
A nested mapping from geometry, source CRS, and target projection to the
resulting transformed paths::

    {geom: {(source_crs, target_projection): list_of_paths}}

This provides a significant boost when producing multiple maps of the
same projection.

"""


# XXX call this InterCRSTransform
class InterProjectionTransform(mtransforms.Transform):
    """Transforms coordinates from the source_projection to the target_projection."""
    input_dims = 2
    output_dims = 2
    is_separable = False
    has_inverse = True


    def __init__(self, source_projection, target_projection):
        """
        Create the transform object from the given projections.
        
        Args:
        
            * source_projection - A :class:`~cartopy.crs.CRS`.
            * target_projection - A :class:`~cartopy.crs.CRS`.
            
        """
        # assert target_projection is cartopy.crs.Projection
        # assert source_projection is cartopy.crs.CRS
        self.source_projection = source_projection
        self.target_projection = target_projection
        mtransforms.Transform.__init__(self)

    def __repr__(self):
        return '< InterProjectionTransform %s -> %s >' % (self.source_projection, self.target_projection)

    def transform_non_affine(self, xy):
        """
        Transforms from source to target coordinates.
        
        Args:
        
            * xy - An (n,2) array of points in source coordinates.
            
        Returns:
        
            * An (n,2) array of transformed points in target coordinates.
            
        """
        if isinstance(xy, numpy.ndarray):
            return self.target_projection.transform_points(self.source_projection, xy[:, 0], xy[:, 1])[:, 0:2]
        else:
            x, y = xy
            x, y = self.target_projection.transform_point(x, y, self.source_projection)
            return x, y

    def transform_path_non_affine(self, src_path):
        """
        Transforms from source to target coordinates.
        
        Caches results, so subsequent calls with the same *src_path* argument
        (and the same source and target projections) are faster.
        
        Args:
        
            * src_path - A matplotlib :class:`~matplotlib.path.Path` object with
                     vertices in source coordinates.
            
        Returns
        
            * A matplotlib :class:`~matplotlib.path.Path` with vertices
              in target coordinates.
            
        """
        mapping = _PATH_TRANSFORM_CACHE.get(src_path)
        if mapping is not None:
            key = (self.source_projection, self.target_projection)
            result = mapping.get(key)
            if result is not None:
                return result
        
        bypass = self.source_projection == self.target_projection
        if bypass:
            projection = self.source_projection
            if isinstance(projection, ccrs._CylindricalProjection):
                x = src_path.vertices[:, 0]
                x_limits = projection.x_limits
                bypass = x.min() >= x_limits[0] and x.max() <= x_limits[1]
        if bypass:
            return src_path

        if src_path.vertices.shape == (1, 2):
            return mpath.Path(self.transform(src_path.vertices))

        transformed_geoms = []
        for geom in patch.path_to_geos(src_path):
            transformed_geoms.append(self.target_projection.project_geometry(geom, self.source_projection))

        if not transformed_geoms:
            result = mpath.Path(numpy.empty([0, 2]))
        else:
            paths = patch.geos_to_path(transformed_geoms)
            if not paths:
                return mpath.Path(numpy.empty([0, 2]))
            points, codes = zip(*[patch.path_segments(path, curves=False, simplify=False) for path in paths])
            result = mpath.Path(numpy.concatenate(points, 0), numpy.concatenate(codes))
        
        # store the result in the cache for future performance boosts    
        key = (self.source_projection, self.target_projection)
        if mapping is None:
            _PATH_TRANSFORM_CACHE[src_path] = {key: result}
        else:
            mapping[key] = result
        
        return result

    def inverted(self):
        """Return a matplotlib :class:`~matplotlib.transforms.Transform` from target to source coordinates."""
        return InterProjectionTransform(self.target_projection, self.source_projection)


class GeoAxes(matplotlib.axes.Axes):
    """
    A subclass of :class:`matplotlib.axes.Axes` which represents a map :class:`~cartopy.crs.Projection`.
    
    This class replaces the matplotlib :class:`~matplotlib.axes.Axes` class
    when created with the *projection* keyword. For example:

        # Set up a standard map for latlon data.
        geo_axes = pyplot.axes(projection=cartopy.crs.PlateCarree())

        # Set up an OSGB map.
        geo_axes = pyplot.subplot(2, 2, 1, projection=cartopy.crs.OSGB())
    
    When a source projection is provided to one of it's plotting methods,
    using the *transform* keyword, the standard matplotlib plot result is
    transformed from source coordinates to the target projection. For example:
    
        # Plot latlon data on an OSGB map.
        pyplot.axes(projection=cartopy.crs.OSGB())
        pyplot.contourf(x, y, data, transform=cartopy.crs.PlateCarree())
    
    """
    def __init__(self, *args, **kwargs):
        """
        Create a GeoAxes object using standard matplotlib :class:`~matplotlib.axes.Axes` args and keywords.

        Kwargs:
        
            * map_projection - The target :class:`~cartopy.crs.Projection` of this Axes object. 

        All other args and keywords are passed straight through to :class:`matplotlib.axes.Axes`. 
        
        """
        self.projection = kwargs.pop('map_projection')
        super(GeoAxes, self).__init__(*args, **kwargs)
        self._gridliners = []
        self.img_factories = []
        self._done_img_factory = False

    def add_image(self, factory, *args, **kwargs):
        """
        Adds an image "factory" to the Axes.

        Any image "factory" added, will be asked to retrieve an image
        with associated metadata for a given bounding box at draw time.
        The advantage of this approach is that the limits of the map
        do not need to be known when adding the image factory, but can
        be deferred until everything which can effect the limits has been
        added.

        Currently an image "factory" is just an object with
        a ``image_for_domain`` method. Examples of image factories
        are :class:`cartopy.io.img_nest.NestedImageCollection` and
        :class:`cartopy.io.image_tiles.GoogleTiles`.

        """
        # XXX TODO: Needs working on
        self.img_factories.append([factory, args, kwargs])

    @matplotlib.axes.allow_rasterization
    def draw(self, renderer=None, inframe=False):
        """
        Extends the standard behaviour of :func:`matplotlib.axes.Axes.draw`.
        
        Draws grid lines and image factory results before invoking standard matplotlib drawing.
        A global range is used if no limits have yet been set.
        
        """
        # if no data has been added, and no extents set, then make the map global
        if self.ignore_existing_data_limits and self._autoscaleXon and self._autoscaleYon:
            self.set_global()
            self.ignore_existing_data_limits = True


        for gl in self._gridliners:
            gl.do_gridlines(background_patch=self.background_patch)
        self._gridliners = []

        # XXX This interface needs a tidy up: 
        #       image drawing on pan/zoom; 
        #       caching the resulting image;
        #       buffering the result by 10%...; 
        if not self._done_img_factory:
            for factory, args, kwargs in self.img_factories:
                img, extent, origin = factory.image_for_domain(self._get_extent_geom(factory.crs), args[0])
                self.imshow(img, extent=extent, origin=origin, transform=factory.crs, *args[1:], **kwargs)
        self._done_img_factory = True
        
        
        return matplotlib.axes.Axes.draw(self, renderer=renderer, inframe=inframe)
    
    def __str__(self):
        return '< GeoAxes: %s >' % self.projection

    def cla(self):
        """Clears the current axes and adds boundary lines."""
        result = matplotlib.axes.Axes.cla(self)
        self.xaxis.set_visible(False)
        self.yaxis.set_visible(False)
        self.autoscale_view(tight=True)
        self.set_aspect('equal')

        pre_bounary = self.ignore_existing_data_limits
        self._boundary()
        self.ignore_existing_data_limits = pre_bounary

        # XXX consider a margin - but only when the map is not global... 
        # self._xmargin = 0.15
        # self._ymargin = 0.15

        return result

    def format_coord(self, x, y):
        """Return a string formatted for the matplotlib GUI status bar."""
        lon, lat = ccrs.Geodetic().transform_point(x, y, self.projection)

        ns = 'N' if lat >= 0.0 else 'S'
        ew = 'E' if lon >= 0.0 else 'W'

        return u'%.4g, %.4g (%f\u00b0%s, %f\u00b0%s)' % (x, y, abs(lat), ns, abs(lon), ew)

    def coastlines(self, resolution='110m', color='black', **kwargs):
        """
        Adds coastal **outlines** to the current axes from the Natural Earth
        "coastline" shapefile collection.

        Kwargs:

            * resolution - a named resolution to use from the Natural Earth
                           dataset. Currently can be one of "110m", "50m", and
                           "10m".

        .. note::

            Currently no clipping is done on the coastlines before adding them to the axes.
            This means, if very high resolution coastlines are being used, performance is
            likely to be severely effected. This should be resolved transparently by v0.5.

        """
        kwargs['edgecolor'] = color
        kwargs['facecolor'] = 'none'
        feature = cartopy.feature.NaturalEarthFeature('physical', 'coastline',
                                                      resolution, kwargs)
        return self.add_feature(feature)

    def natural_earth_shp(self, name='land', resolution='110m', category='physical', 
                          **kwargs):
        """
        Adds the geometries from the specified Natural Earth shapefile to the Axes as a
        :class:`~matplotlib.collections.PathCollection`.

        ``**kwargs`` are passed through to the :class:`~matplotlib.collections.PathCollection`
        constructor.

        Returns the created :class:`~matplotlib.collections.PathCollection`.

        .. note::

            Currently no clipping is done on the geometries before adding them to the axes.
            This means, if very high resolution geometries are being used, performance is
            likely to be severely effected. This should be resolved transparently by v0.5.

        """
        warnings.warn('This method has been deprecated.'
                      ' Please use `add_feature` instead.')
        kwargs.setdefault('edgecolor', 'face')
        kwargs.setdefault('facecolor', cartopy.feature._COLOURS['land'])
        feature = cartopy.feature.NaturalEarthFeature(category, name,
                                                      resolution, kwargs)
        return self.add_feature(feature)

    def add_feature(self, feature, **kwargs):
        """
        Adds the shapes represented by a given feature.

        Args:

        * feature:
            An instance of :class:`~iris.feature.Feature`.

        Other keyword arguments are used in the construction of the
        :class:`~matplotlib.collections.PathCollection` which is used
        to render the result, thus allowing standard matplotlib control
        over aspects such as 'facecolor', 'alpha', etc.

        Returns:

            * A :class:`matplotlib.collections.PathCollection`.

        """
        # PLACEHOLDER implementation until we have SmartFeatures(tm)
        # which are subclasses of Artist, with pan/zoom-sensitive,
        # on-draw behaviour.
        final_kwargs = feature.kwargs
        final_kwargs.update(kwargs)
        return self.add_geometries(feature.geometries(), feature.crs,
                                   **final_kwargs)

<<<<<<< HEAD
=======
        if key not in _NATURAL_EARTH_GEOM_CACHE: 
            coastline_path = shapereader.natural_earth(resolution=resolution,
                                                       category=category,
                                                       name=name)
            geoms = tuple(shapereader.Reader(coastline_path).geometries())
            # put the geoms in the cache
            _NATURAL_EARTH_GEOM_CACHE[key] = geoms 
        else:
            geoms = _NATURAL_EARTH_GEOM_CACHE[key]
        
        return self.add_geometries(geoms, ccrs.PlateCarree(), **kwargs)
        
>>>>>>> 660a8496
    def add_geometries(self, geoms, crs, **collection_kwargs):
        """
        Add the given shapely geometries (in the given crs) to the axes as 
        a :class:`~matplotlib.collections.PathCollection`.
        
        """
        paths = []
        key = (crs, self.projection)
        for geom in geoms:
            mapping = _GEOMETRY_TO_PATH_CACHE.setdefault(geom, {})
            geom_paths = mapping.get(key)
            if geom_paths is None:
                projected = self.projection.project_geometry(geom, crs)
                geom_paths = patch.geos_to_path(projected)
                mapping[key] = geom_paths
            paths.extend(geom_paths)

        c = mcollections.PathCollection(paths, transform=self.projection,
                                        **collection_kwargs)
        self.add_collection(c, autolim=False)
        
        return c

#    def gshhs(self, outline_color='k', land_fill='green', ocean_fill='None', resolution='coarse', domain=None):
#        import cartopy.gshhs as gshhs
#        from matplotlib.collections import PatchCollection
#
#        if ocean_fill is not None and land_fill is None:
#            land_fill = self.outline_patch.get_facecolor()
#
#        if domain is None:
#            domain = self.ll_boundary_poly()
#
#        paths = []
#        for points in gshhs.read_gshhc(gshhs.fnames[resolution], poly=True, domain=domain):
#            # XXX Sometimes we only want to do lines...
#            poly = shapely.geometry.Polygon(points[::-1, :])
#            projected = self.projection.project_polygon(poly)
#
#            paths.extend(patch.geos_to_path(projected))
#
#        if ocean_fill is not None:
#            self.outline_patch.set_facecolor(ocean_fill)
#
#        collection = PatchCollection([mpatches.PathPatch(pth) for pth in paths],
#                                     edgecolor=outline_color,
#                                     facecolor=land_fill,
#                                     zorder=2,
#                                     )
#        self.add_collection(collection, autolim=False)

    def get_extent(self, crs=None):
        """
        Get the extent (x0, x1, y0, y1) of the map in the given coordinate system.

        If no crs is given, the returned extents' coordinate system will be assumed 
        to be the Geodetic version of this axes' projection.
        
        """
        p = self._get_extent_geom(crs)
        r = p.bounds
        x1, y1, x2, y2 = r
        return x1, x2, y1, y2
    
    def _get_extent_geom(self, crs=None):
        # Perform the calculations for get_extent(), which just repackages it. 
        x1, x2 = self.get_xlim()
        y1, y2 = self.get_ylim()
        
        if x1 == 0 and y1 == 0 and x2 == 1 and y2 == 1:
            x1, x2 = self.projection.x_limits
            y1, y2 = self.projection.y_limits
        
        domain_in_src_proj = shapely.geometry.LineString([[x1, y1], [x2, y1],
                                                          [x2, y2], [x1, y2],
                                                          [x1, y1]])

        # Determine target projection based on requested CRS.
        if crs is None:
            proj = self.projection
        elif isinstance(crs, ccrs.Projection):
            proj = crs
        else:
            # Attempt to select suitable projection for
            # non-projection CRS.
            if isinstance(crs, ccrs.RotatedGeodetic):
                proj = ccrs.RotatedPole(crs.proj4_params['lon_0'] - 180,
                                        crs.proj4_params['o_lat_p'])
                warnings.warn('Approximating coordinate system {!r} with a '
                              'RotatedPole projection.'.format(crs))
            elif hasattr(crs, 'is_geodetic') and crs.is_geodetic():
                proj = ccrs.PlateCarree()
                warnings.warn('Approximating coordinate system {!r} with the '
                              'PlateCarree projection.'.format(crs))
            else:
                raise ValueError('Cannot determine extent in'
                                 ' coordinate system {!r}'.format(crs))

        if proj != self.projection:
            domain_in_crs = proj.project_geometry(domain_in_src_proj, self.projection)
        else:
            domain_in_crs = domain_in_src_proj
        
        return domain_in_crs
        
    def set_extent(self, extents, crs=None):
        """
        Set the extent (x0, x1, y0, y1) of the map in the given coordinate system.
        
        If no crs is given, the extents' coordinate system will be assumed to be the
        Geodetic version of this axes' projection.
        
        """
        # TODO: Implement the same semantics as plt.xlim and 
        # plt.ylim - allowing users to set None for a minimum and/or maximum value
        x1, x2, y1, y2 = extents
        domain_in_crs = shapely.geometry.LineString([[x1, y1], [x2, y1],
                                                     [x2, y2], [x1, y2], [x1, y1]])

        r = self.projection.project_geometry(domain_in_crs, crs)
        x1, y1, x2, y2 = r.bounds
        self.set_xlim([x1, x2])
        self.set_ylim([y1, y2])
        
    def set_global(self):
        """
        Set the extent of the Axes to the limits of the projection.

        .. note::

            In some cases where the projection has a limited sensible range
            the ``set_global`` method does not actually make the whole globe
            visible. Instead, the most appropriate extents will be used (e.g.
            Ordnance Survey UK will set the extents to be around the British
            Isles.

        """
        self.set_xlim(self.projection.x_limits)
        self.set_ylim(self.projection.y_limits)

    def set_xticks(self, ticks, minor=False, crs=None):
        """
        Set the x ticks.

        Args:

            * ticks - list of floats denoting the desired position of x ticks.

        Kwargs:

            * minor - boolean flag indicating whether the ticks should be minor
                      ticks i.e. small and unlabelled (default is False).

            * crs - An instance of :class:`~cartopy.crs.CRS` indicating the
                    coordinate system of the provided tick values. If no
                    coordinate system is specified then the values are assumed
                    to be in the coordinate system of the projection.

        .. note::

            This method is limited to cylindrical projections.

        .. note::

            This interface is subject to change whilst functionality is added
            to support other map projections.

        """
        if not isinstance(self.projection, (ccrs._RectangularProjection,
                                            ccrs._CylindricalProjection,
                                            ccrs.OSGB)):
            raise RuntimeError('Cannot set xticks for not-cylindrical '
                               'coordinate systems.')

        # Switch on drawing of x axis
        self.xaxis.set_visible(True)

        # Project ticks if crs differs from axes' projection
        if crs is not None and crs != self.projection:
            proj_xyz = self.projection.transform_points(crs,
                                                        numpy.asarray(ticks),
                                                        numpy.zeros(len(ticks)))
            xticks = proj_xyz[..., 0]
        else:
            xticks = ticks

        return super(GeoAxes, self).set_xticks(xticks, minor)

    def set_yticks(self, ticks, minor=False, crs=None):
        """
        Set the y ticks.

        Args:

            * ticks - list of floats denoting the desired position of y ticks.

        Kwargs:

            * minor - boolean flag indicating whether the ticks should be minor
                      ticks i.e. small and unlabelled (default is False).

            * crs - An instance of :class:`~cartopy.crs.CRS` indicating the
                    coordinate system of the provided tick values. If no
                    coordinate system is specified then the values are assumed
                    to be in the coordinate system of the projection.

        .. note::

            This method is limited to cylindrical projections.

        .. note::

            This interface is subject to change whilst functionality is added
            to support other map projections.

        """
        if not isinstance(self.projection, (ccrs._RectangularProjection,
                                            ccrs._CylindricalProjection,
                                            ccrs.OSGB)):
            raise RuntimeError('Cannot set yticks for non-cylindrical '
                               'coordinate systems.')

        # Switch on drawing of y axis
        self.yaxis.set_visible(True)

        # Project ticks if crs differs from axes' projection
        if crs is not None and crs != self.projection:
            proj_xyz = self.projection.transform_points(crs,
                                                        numpy.zeros(len(ticks)),
                                                        numpy.asarray(ticks))
            yticks = proj_xyz[..., 1]
        else:
            yticks = ticks

        return super(GeoAxes, self).set_yticks(yticks, minor)

#    def geod_circle_meters(self, lon_0, lat_0, radius, npts=80, **kwargs):
#        # radius is in meters
#        geod = self.projection.as_geodetic()
#
#        az = numpy.linspace(0, 360, npts)
#        lats = numpy.zeros(npts) + lat_0
#        lons = numpy.zeros(npts) + lon_0
#        distances = numpy.zeros(npts) + radius
#
#        lons, lats, _reverse_az = geod.fwd(lons, lats, az, distances, radians=False)
#        ll = numpy.concatenate([lons[:, None], lats[:, None]], 1)
#        from matplotlib.patches import Polygon
#        poly = Polygon(ll, transform=cartopy.prj.PlateCarree(), **kwargs)
#        self.add_patch(poly)
#        return poly
#
#    def gshhs_line(self, outline_color='k', domain=None, resolution='low', **kwargs):
#        # domain is a shapely geometry (Polygon or MultiPolygon)
#        import cartopy.gshhs as gshhs
##        import cartopy.spherical as spherical
#        from matplotlib.collections import PatchCollection, LineCollection
#
#        paths = []
#
#        projection = self.projection
#
#        if domain is None:
#            domain = self.map_domain(ccrs.PlateCarree())
#
#        for points in gshhs.read_gshhc(gshhs.fnames[resolution], poly=False, domain=domain):
#            paths.extend(patch.geos_to_path(shapely.geometry.LineString(points)))
#
##            slinestring = shapely.geometry.LineString(points)
##            projected = projection.project_geometry(slinestring)            
##            paths.extend(patch.geos_to_path(projected))
#
#        collection = PatchCollection([mpatches.PathPatch(pth) for pth in paths],
#                             edgecolor=outline_color, facecolor='none',
#                             transform=ccrs.PlateCarree(),
#                             **kwargs
#                             )
#
#        self.add_collection(collection, autolim=False)

    def stock_img(self, name='ne_shaded'):
        """
        Add a standard image to the map. 
        
        Currently, the only (and default) option is a downsampled version of the Natural Earth
        shaded relief raster. 
        
        """
        # XXX Turn into a dictionary (inside the method)?
#        if img_name == 'bluemarble':
#            source_proj = ccrs.PlateCarree()
#            fname = '/data/local/dataZoo/cartography/raster/blue_marble_720_360.png'
##            fname = '/data/local/dataZoo/cartography/raster/blue_marble_2000_1000.jpg'            
#            img_origin = 'lower'
#            img = imread(fname)
#            img = img[::-1]
#            return self.imshow(img, origin=img_origin, transform=source_proj, extent=[-180, 180, -90, 90])
#        elif img_name == 'bm_high':
#            source_proj = ccrs.PlateCarree()
#            fname = '/data/local/dataZoo/cartography/raster/blue_marble_2000_1000.jpg'
#            img_origin = 'lower'
#            img = imread(fname)
#            return self.imshow(img, origin=img_origin, transform=source_proj, extent=[-180, 180, -90, 90])
        if name == 'ne_shaded':
            import os
            source_proj = ccrs.PlateCarree()
            fname = os.path.join(os.path.dirname(os.path.dirname(__file__)), 
                                 'data', 'raster', 'natural_earth',
                                 '50-natural-earth-1-downsampled.png')
            img_origin = 'lower'
            img = imread(fname)
            img = img[::-1]
            return self.imshow(img, origin=img_origin, transform=source_proj, extent=[-180, 180, -90, 90])
        else:
            raise ValueError('Unknown stock image %r.' % name)

    def imshow(self, img, *args, **kwargs):
        """
        Add the "transform" keyword to :func:`~matplotlib.pyplot.imshow'.
        
        Extra kwargs:
        
            transform - a :class:`~cartopy.crs.Projection`.
            regrid_shape - default is (750, 375). But may be changed to "auto" in the future...
            extent = (left, right, bottom, top) - transform coordinates for the extent of the source image.
            target_extent = (left, right, bottom, top) - native coordinates for the extent of the desired image.
            origin - default is changed to 'lower'
            update_datalim - flag whether the image should affect the data limits (default: True)
        
        """
        transform = kwargs.pop('transform', None)
        regrid_shape = kwargs.pop('regrid_shape', (750, 375))
        update_datalim = kwargs.pop('update_datalim', True)

        kwargs.setdefault('origin', 'lower')

        same_projection = isinstance(transform, ccrs.Projection) and self.projection == transform

        if not update_datalim:
            data_lim = self.dataLim.frozen().get_points()
            view_lim = self.viewLim.frozen().get_points()

        if transform is None or transform == self.transData or same_projection:
            if isinstance(transform, ccrs.Projection):
                transform = transform._as_mpl_transform(self)
            result = matplotlib.axes.Axes.imshow(self, img, *args, **kwargs)
        else:
            extent = kwargs.pop('extent', None)

            if not isinstance(transform, ccrs.Projection):
                raise ValueError('Expected a projection subclass. Cannot handle a %s in imshow.' % type(transform))

            # XXX adaptive resolution depending on incoming img?
            img, extent = cartopy.img_transform.warp_array(img,
                                                           source_proj=transform,
                                                           source_extent=extent,
                                                           target_proj=self.projection,
                                                           target_res=regrid_shape,
                                                           target_extent=self.get_extent(self.projection),
                                                           )
            # as a workaround to a matplotlib limitation, turn any images which are RGB with a mask into 
            # RGBA images with an alpha channel.
            if isinstance(img, numpy.ma.MaskedArray) and img.shape[2:3] == (3, ) and \
                                                                img.mask is not False:
                old_img = img
                img = numpy.zeros(img.shape[:2] + (4, ))
                img[:, :, 0:3] = old_img
                # put an alpha channel in if the image was masked
                img[:, :, 3] = ~ numpy.any(old_img.mask, axis=2) 
                
            result = matplotlib.axes.Axes.imshow(self, img, *args, extent=extent, **kwargs)

        # clip the image. This does not work as the patch moves with mouse movement, but the clip path doesn't
        # This could definitely be fixed in matplotlib 
#        if result.get_clip_path() in [None, self.patch]:
#            # image does not already have clipping set, clip to axes patch
#            result.set_clip_path(self.outline_patch)

        if not update_datalim:
            self.dataLim.set_points(data_lim)
            self.viewLim.set_points(view_lim)

        return result

    def gridlines(self, crs=None, **kwargs):
        """
        Automatically adds gridlines to the axes, in the given coordinate system, at draw time.

        ``**kwargs`` - are passed through to the created :class:`matplotlib.collections.Collection`
                       allowing control of colors and linewidths etc.

        """
        if crs is None:
            crs = ccrs.PlateCarree()
        from cartopy.mpl_integration.gridliner import Gridliner
        gl = Gridliner(self, crs=crs, collection_kwargs=kwargs)
        self._gridliners.append(gl)
        return gl
    
    def _gen_axes_spines(self, locations=None, offset=0.0, units='inches'):
        # generate some axes spines, as some Axes super class machinery requires them. Just make them invisible
        spines = matplotlib.axes.Axes._gen_axes_spines(self, locations=locations, offset=offset, units=units)
        for spine in spines.itervalues():
            spine.set_visible(False)
        return spines

    def _boundary(self):
        """
        Adds the map's boundary.
        
        Note:
        
            The boundary is not the axes.patch, which provides rectilinear 
            clipping for all of the map's artists.
        
        The axes.patch will have its visibility set to False inside GeoAxes.gca()
        """
        import cartopy.mpl_integration.patch as p
        path, = p.geos_to_path(self.projection.boundary)

#        from matplotlib.collections import PatchCollection

        self.sct = sct = SimpleClippedTransform(self.transScale + self.transLimits, self.transAxes)

        # XXX Should be exactly one path...
        collection = mpatches.PathPatch(path,
                                        facecolor='none', edgecolor='k', zorder=1000,
#                                        transform=self.transData,
                                        transform=sct, clip_on=False,
                                        )
        self.outline_patch = collection
        # XXX autolim = False
        self.add_patch(collection)

        # put a color patch for background color
        # XXX Should be exactly one path...
        collection = mpatches.PathPatch(path,
                                        facecolor='w', edgecolor='none', zorder= -1,
                                        transform=sct, clip_on=False,
                                        )
        self.background_patch = collection
        # XXX autolim = False
        self.add_patch(collection)


        self.patch.set_facecolor((1, 1, 1, 0))
        self.patch.set_edgecolor((0.5, 0.5, 0.5))
        self.patch.set_linewidth(0.0)


    # mpl 1.2.0rc2 compatibility. To be removed once 1.2 is released
    def contour(self, *args, **kwargs):
        """
        Add the "transform" keyword to :func:`~matplotlib.pyplot.contour'.
        
        Extra kwargs:
        
            transform - a :class:`~cartopy.crs.Projection`.
        
        """
        t = kwargs.get('transform', None)
        # Keep this bit - even at mpl v1.2
        if t is None:
            t = self.projection
        if isinstance(t, ccrs.CRS) and not isinstance(t, ccrs.Projection):
            raise ValueError('invalid transform:'
                             ' Spherical contouring is not supported - '
                             ' consider using PlateCarree/RotatedPole.')
        kwargs['transform'] = t._as_mpl_transform(self)
        return matplotlib.axes.Axes.contour(self, *args, **kwargs)
    
    # mpl 1.2.0rc2 compatibility. To be removed once 1.2 is released
    def contourf(self, *args, **kwargs):
        """
        Add the "transform" keyword to :func:`~matplotlib.pyplot.contourf'.
        
        Extra kwargs:
        
            transform - a :class:`~cartopy.crs.Projection`.
        
        """
        t = kwargs.get('transform', None)
        # Keep this bit - even at mpl v1.2
        if t is None:
            t = self.projection
        if isinstance(t, ccrs.CRS) and not isinstance(t, ccrs.Projection):
            raise ValueError('invalid transform:'
                             ' Spherical contouring is not supported - '
                             ' consider using PlateCarree/RotatedPole.')
        kwargs['transform'] = t._as_mpl_transform(self)
        return matplotlib.axes.Axes.contourf(self, *args, **kwargs)
    
    # mpl 1.2.0rc2 compatibility. To be removed once 1.2 is released
    def scatter(self, *args, **kwargs):
        """
        Add the "transform" keyword to :func:`~matplotlib.pyplot.scatter'.
        
        Extra kwargs:
        
            transform - a :class:`~cartopy.crs.Projection`.
        
        """
        t = kwargs.get('transform', None)
        # Keep this bit - even at mpl v1.2
        if t is None:
            t = self.projection
        if hasattr(t, '_as_mpl_transform'):
            kwargs['transform'] = t._as_mpl_transform(self)
            
        # exclude Geodetic as a vaild source CS
        if isinstance(kwargs.get('transform', None), InterProjectionTransform) and \
           kwargs['transform'].source_projection.is_geodetic():
            
            raise ValueError('Cartopy cannot currently do spherical contouring. The '
                             'source CRS cannot be a geodetic, consider using the '
                             'cyllindrical form (PlateCarree or RotatedPole).')
        
        return matplotlib.axes.Axes.scatter(self, *args, **kwargs)

    def pcolormesh(self, *args, **kwargs):
        """
        Add the "transform" keyword to :func:`~matplotlib.pyplot.pcolormesh'.

        Extra kwargs:

            transform - a :class:`~cartopy.crs.Projection`.

        """
        t = kwargs.get('transform', None)
        if t is None:
            t = self.projection
        if isinstance(t, ccrs.CRS) and not isinstance(t, ccrs.Projection):
            raise ValueError('invalid transform:'
                             ' Spherical pcolormesh is not supported - '
                             ' consider using PlateCarree/RotatedPole.')
        kwargs['transform'] = t._as_mpl_transform(self)
        return self._pcolormesh_patched(*args, **kwargs)

    # mpl 1.2.0rc2 compatibility. To be removed once 1.2 is released
    def _pcolormesh_patched(self, *args, **kwargs):
        """
        A temporary, modified duplicate of :func:`~matplotlib.pyplot.pcolormesh'.
        
        This function contains a workaround for a matplotlib issue
        and will be removed once the issue has been resolved.
        https://github.com/matplotlib/matplotlib/pull/1314
        
        """
        import warnings
        import numpy as np
        import numpy.ma as ma
        import matplotlib as mpl
        import matplotlib.cbook as cbook
        import matplotlib.colors as mcolors
        import matplotlib.cm as cm
        from matplotlib import docstring
        import matplotlib.transforms as transforms
        import matplotlib.artist as artist
        from matplotlib.artist import allow_rasterization
        import matplotlib.backend_bases as backend_bases
        import matplotlib.path as mpath
        import matplotlib.mlab as mlab
        import matplotlib.collections as mcoll
        
        if not self._hold: self.cla()

        alpha = kwargs.pop('alpha', None)
        norm = kwargs.pop('norm', None)
        cmap = kwargs.pop('cmap', None)
        vmin = kwargs.pop('vmin', None)
        vmax = kwargs.pop('vmax', None)
        shading = kwargs.pop('shading', 'flat').lower()
        antialiased = kwargs.pop('antialiased', False)
        kwargs.setdefault('edgecolors', 'None')

        X, Y, C = self._pcolorargs('pcolormesh', *args)
        Ny, Nx = X.shape

        # convert to one dimensional arrays
        if shading != 'gouraud':
            C = ma.ravel(C[0:Ny-1, 0:Nx-1]) # data point in each cell is value at
                                            # lower left corner
        else:
            C = C.ravel()
        X = X.ravel()
        Y = Y.ravel()

        coords = np.zeros(((Nx * Ny), 2), dtype=float)
        coords[:, 0] = X
        coords[:, 1] = Y

        collection = mcoll.QuadMesh(
            Nx - 1, Ny - 1, coords,
            antialiased=antialiased, shading=shading, **kwargs)
        collection.set_alpha(alpha)
        collection.set_array(C)
        if norm is not None: assert(isinstance(norm, mcolors.Normalize))
        collection.set_cmap(cmap)
        collection.set_norm(norm)
        collection.set_clim(vmin, vmax)
        collection.autoscale_None()

        self.grid(False)

        ########################
        # PATCH FOR MPL 1.2.0rc2

        # Transform from native to data coordinates?
        t = collection._transform
        if (not isinstance(t, mtransforms.Transform)
            and hasattr(t, '_as_mpl_transform')):
            t = t._as_mpl_transform(self.axes)

        if t and any(t.contains_branch_seperately(self.transData)):
            trans_to_data = t - self.transData
            pts = np.vstack([X, Y]).T.astype(np.float)
            transformed_pts = trans_to_data.transform(pts)
            X = transformed_pts[..., 0]
            Y = transformed_pts[..., 1]

            # XXX Not a mpl 1.2 thing...
            no_inf = (X != np.inf) & (Y != np.inf)
            X = X[no_inf]
            Y = Y[no_inf]

        # END OF PATCH
        ##############

        minx = np.amin(X)
        maxx = np.amax(X)
        miny = np.amin(Y)
        maxy = np.amax(Y)
        
        corners = (minx, miny), (maxx, maxy)
        self.update_datalim( corners)
        self.autoscale_view()
        self.add_collection(collection)
        return collection

    def pcolor(self, *args, **kwargs):
        """
        Add the "transform" keyword to :func:`~matplotlib.pyplot.pcolor'.

        Extra kwargs:

            transform - a :class:`~cartopy.crs.Projection`.

        """
        t = kwargs.get('transform', None)
        if t is None:
            t = self.projection
        if isinstance(t, ccrs.CRS) and not isinstance(t, ccrs.Projection):
            raise ValueError('invalid transform:'
                             ' Spherical pcolor is not supported - '
                             ' consider using PlateCarree/RotatedPole.')
        kwargs['transform'] = t._as_mpl_transform(self)
        return self._pcolor_patched(*args, **kwargs)
    
    # mpl 1.2.0rc2 compatibility. To be removed once 1.2 is released
    def _pcolor_patched(self, *args, **kwargs):
        """
        A temporary, modified duplicate of :func:`~matplotlib.pyplot.pcolor'.
        
        This function contains a workaround for a matplotlib issue
        and will be removed once the issue has been resolved.
        https://github.com/matplotlib/matplotlib/pull/1314
        
        """
        import warnings
        import numpy as np
        import numpy.ma as ma
        import matplotlib as mpl
        import matplotlib.cbook as cbook
        import matplotlib.colors as mcolors
        import matplotlib.cm as cm
        from matplotlib import docstring
        import matplotlib.transforms as transforms
        import matplotlib.artist as artist
        from matplotlib.artist import allow_rasterization
        import matplotlib.backend_bases as backend_bases
        import matplotlib.path as mpath
        import matplotlib.mlab as mlab
        import matplotlib.collections as mcoll

        if not self._hold: self.cla()

        alpha = kwargs.pop('alpha', None)
        norm = kwargs.pop('norm', None)
        cmap = kwargs.pop('cmap', None)
        vmin = kwargs.pop('vmin', None)
        vmax = kwargs.pop('vmax', None)
        shading = kwargs.pop('shading', 'flat')

        X, Y, C = self._pcolorargs('pcolor', *args)
        Ny, Nx = X.shape

        # convert to MA, if necessary.
        C = ma.asarray(C)
        X = ma.asarray(X)
        Y = ma.asarray(Y)
        mask = ma.getmaskarray(X)+ma.getmaskarray(Y)
        xymask = mask[0:-1,0:-1]+mask[1:,1:]+mask[0:-1,1:]+mask[1:,0:-1]
        # don't plot if C or any of the surrounding vertices are masked.
        mask = ma.getmaskarray(C)[0:Ny-1,0:Nx-1]+xymask

        newaxis = np.newaxis
        compress = np.compress

        ravelmask = (mask==0).ravel()
        X1 = compress(ravelmask, ma.filled(X[0:-1,0:-1]).ravel())
        Y1 = compress(ravelmask, ma.filled(Y[0:-1,0:-1]).ravel())
        X2 = compress(ravelmask, ma.filled(X[1:,0:-1]).ravel())
        Y2 = compress(ravelmask, ma.filled(Y[1:,0:-1]).ravel())
        X3 = compress(ravelmask, ma.filled(X[1:,1:]).ravel())
        Y3 = compress(ravelmask, ma.filled(Y[1:,1:]).ravel())
        X4 = compress(ravelmask, ma.filled(X[0:-1,1:]).ravel())
        Y4 = compress(ravelmask, ma.filled(Y[0:-1,1:]).ravel())
        npoly = len(X1)

        xy = np.concatenate((X1[:,newaxis], Y1[:,newaxis],
                             X2[:,newaxis], Y2[:,newaxis],
                             X3[:,newaxis], Y3[:,newaxis],
                             X4[:,newaxis], Y4[:,newaxis],
                             X1[:,newaxis], Y1[:,newaxis]),
                             axis=1)
        verts = xy.reshape((npoly, 5, 2))

        C = compress(ravelmask, ma.filled(C[0:Ny-1,0:Nx-1]).ravel())

        linewidths = (0.25,)
        if 'linewidth' in kwargs:
            kwargs['linewidths'] = kwargs.pop('linewidth')
        kwargs.setdefault('linewidths', linewidths)

        if shading == 'faceted':
            edgecolors = 'k',
        else:
            edgecolors = 'none'
        if 'edgecolor' in kwargs:
            kwargs['edgecolors'] = kwargs.pop('edgecolor')
        ec = kwargs.setdefault('edgecolors', edgecolors)

        # aa setting will default via collections to patch.antialiased
        # unless the boundary is not stroked, in which case the
        # default will be False; with unstroked boundaries, aa
        # makes artifacts that are often disturbing.
        if 'antialiased' in kwargs:
            kwargs['antialiaseds'] = kwargs.pop('antialiased')
        if 'antialiaseds' not in kwargs and ec.lower() == "none":
                kwargs['antialiaseds'] = False


        collection = mcoll.PolyCollection(verts, **kwargs)

        collection.set_alpha(alpha)
        collection.set_array(C)
        if norm is not None: assert(isinstance(norm, mcolors.Normalize))
        collection.set_cmap(cmap)
        collection.set_norm(norm)
        collection.set_clim(vmin, vmax)
        collection.autoscale_None()
        self.grid(False)

        x = X.compressed()
        y = Y.compressed()

        ########################
        # PATCH FOR MPL 1.2.0rc2
        
        # Transform from native to data coordinates?
        t = collection._transform
        if (not isinstance(t, mtransforms.Transform)
            and hasattr(t, '_as_mpl_transform')):
            t = t._as_mpl_transform(self.axes)

        if t and any(t.contains_branch_seperately(self.transData)):
            trans_to_data = t - self.transData
            pts = np.vstack([x, y]).T.astype(np.float)
            transformed_pts = trans_to_data.transform(pts)
            x = transformed_pts[..., 0]
            y = transformed_pts[..., 1]
            
            # XXX Not a mpl 1.2 thing...
            no_inf = (x != np.inf) & (y != np.inf)
            x = x[no_inf]
            y = y[no_inf]

        # END OF PATCH
        ##############
        
        minx = np.amin(x)
        maxx = np.amax(x)
        miny = np.amin(y)
        maxy = np.amax(y)

        corners = (minx, miny), (maxx, maxy)
        self.update_datalim( corners)
        self.autoscale_view()
        self.add_collection(collection)
        return collection


# alias GeoAxes - NOTE: THIS WAS NOT IN v0.4.0rc1
GenericProjectionAxes = GeoAxes
"""(To be removed in v0.5) An alias to the :class:`GeoAxes` class."""


class SimpleClippedTransform(mtransforms.Transform):
    """
    Transforms the values using a pre transform, clips them, then post transforms them.
    
    This transform should not be widely used, but is useful for transforming a background patch 
    and clipping the patch to a desired extent.
    
    """
    input_dims = 2
    output_dims = 2
    has_inverse = True
    def __init__(self, pre_clip_transform, post_clip_transform, xclip=(0, 1), yclip=(0, 1)):
        """
        Create the transform.
        
        Args:
        
            * pre_clip_transform - A :class:`matplotlib.transforms.Transform`.
            * post_clip_transform - A :class:`matplotlib.transforms.Transform`.
            * xclip - Defaults to (0,1).
            * yclip - Defaults to (0,1).
        
        """
        mtransforms.Transform.__init__(self)
        self.pre_clip_transform = pre_clip_transform
        self.post_clip_transform = post_clip_transform

        self.x_clips = xclip
        self.y_clips = yclip

    def transform_non_affine(self, values):
        """
        Transforms from source to target coordinates.
        
        Args:
        
            * value - An (n,2) array of points in source coordinates.
            
        Returns:
        
            * An (n,2) array of transformed points in target coordinates.
            
        """
        new_vals = self.pre_clip_transform.transform(values)
        x, y = new_vals[:, 0:1], new_vals[:, 1:2]
        numpy.clip(x, self.x_clips[0], self.x_clips[1], x)
        numpy.clip(y, self.y_clips[0], self.y_clips[1], y)
        # XXX support ma's?
        return self.post_clip_transform.transform(new_vals)

    def inverted(self):
        """Return a matplotlib :class:`~matplotlib.transforms.Transform` from target to source coordinates."""
        return (self.pre_clip_transform + self.post_clip_transform).inverted()<|MERGE_RESOLUTION|>--- conflicted
+++ resolved
@@ -379,21 +379,6 @@
         return self.add_geometries(feature.geometries(), feature.crs,
                                    **final_kwargs)
 
-<<<<<<< HEAD
-=======
-        if key not in _NATURAL_EARTH_GEOM_CACHE: 
-            coastline_path = shapereader.natural_earth(resolution=resolution,
-                                                       category=category,
-                                                       name=name)
-            geoms = tuple(shapereader.Reader(coastline_path).geometries())
-            # put the geoms in the cache
-            _NATURAL_EARTH_GEOM_CACHE[key] = geoms 
-        else:
-            geoms = _NATURAL_EARTH_GEOM_CACHE[key]
-        
-        return self.add_geometries(geoms, ccrs.PlateCarree(), **kwargs)
-        
->>>>>>> 660a8496
     def add_geometries(self, geoms, crs, **collection_kwargs):
         """
         Add the given shapely geometries (in the given crs) to the axes as 
