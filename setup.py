--- conflicted
+++ resolved
@@ -99,10 +99,6 @@
     pass
 
 
-<<<<<<< HEAD
-here = os.path.dirname(__file__)
-with open(os.path.join(here, 'README.rst'), 'r') as fh:
-=======
 class HeaderCheck(Command):
     """
     Checks that all the necessary files have the copyright and licence
@@ -318,7 +314,6 @@
 # ===========
 
 with open(os.path.join(HERE, 'README.rst'), 'r') as fh:
->>>>>>> 27212b0b
     description = ''.join(fh.readlines())
 
 # Main setup
