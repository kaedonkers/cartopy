# (C) British Crown Copyright 2011 - 2019, Met Office
#
# This file is part of cartopy.
#
# cartopy is free software: you can redistribute it and/or modify it under
# the terms of the GNU Lesser General Public License as published by the
# Free Software Foundation, either version 3 of the License, or
# (at your option) any later version.
#
# cartopy is distributed in the hope that it will be useful,
# but WITHOUT ANY WARRANTY; without even the implied warranty of
# MERCHANTABILITY or FITNESS FOR A PARTICULAR PURPOSE.  See the
# GNU Lesser General Public License for more details.
#
# You should have received a copy of the GNU Lesser General Public License
# along with cartopy.  If not, see <https://www.gnu.org/licenses/>.
"""
This module defines the :class:`GeoAxes` class, for use with matplotlib.

When a Matplotlib figure contains a GeoAxes the plotting commands can transform
plot results from source coordinates to the GeoAxes' target projection.

"""

from __future__ import (absolute_import, division, print_function)

import collections
import contextlib
import warnings
import weakref

import matplotlib as mpl
import matplotlib.artist
import matplotlib.axes
import matplotlib.contour
from matplotlib.image import imread
import matplotlib.transforms as mtransforms
import matplotlib.patches as mpatches
import matplotlib.path as mpath
import matplotlib.spines as mspines
import numpy as np
import numpy.ma as ma
import shapely.geometry as sgeom

from cartopy import config
import cartopy.crs as ccrs
import cartopy.feature
import cartopy.img_transform
import cartopy.mpl.contour
import cartopy.mpl.feature_artist as feature_artist
import cartopy.mpl.patch as cpatch
from cartopy.mpl.slippy_image_artist import SlippyImageArtist
from cartopy.vector_transform import vector_scalar_to_grid


assert mpl.__version__ >= '1.5.1', ('Cartopy is only supported with '
                                    'Matplotlib 1.5.1 or greater.')

_PATH_TRANSFORM_CACHE = weakref.WeakKeyDictionary()
"""
A nested mapping from path, source CRS, and target projection to the
resulting transformed paths::

    {path: {(source_crs, target_projection): list_of_paths}}

Provides a significant performance boost for contours which, at
matplotlib 1.2.0 called transform_path_non_affine twice unnecessarily.

"""

_BACKG_IMG_CACHE = {}
"""
A dictionary of pre-loaded images for large background images, kept as a
dictionary so that large images are loaded only once.
"""

_USER_BG_IMGS = {}
"""
A dictionary of background images in the directory specified by the
CARTOPY_USER_BACKGROUNDS environment variable.
"""


# XXX call this InterCRSTransform
class InterProjectionTransform(mtransforms.Transform):
    """
    Transform coordinates from the source_projection to
    the ``target_projection``.

    """
    input_dims = 2
    output_dims = 2
    is_separable = False
    has_inverse = True

    def __init__(self, source_projection, target_projection):
        """
        Create the transform object from the given projections.

        Parameters
        ----------
        source_projection
            A :class:`~cartopy.crs.CRS`.
        target_projection
            A :class:`~cartopy.crs.CRS`.

        """
        # assert target_projection is cartopy.crs.Projection
        # assert source_projection is cartopy.crs.CRS
        self.source_projection = source_projection
        self.target_projection = target_projection
        mtransforms.Transform.__init__(self)

    def __repr__(self):
        return ('< {!s} {!s} -> {!s} >'.format(self.__class__.__name__,
                                               self.source_projection,
                                               self.target_projection))

    def __eq__(self, other):
        if not isinstance(other, self.__class__):
            result = NotImplemented
        else:
            result = (self.source_projection == other.source_projection and
                      self.target_projection == other.target_projection)
        return result

    def __ne__(self, other):
        return not self == other

    def transform_non_affine(self, xy):
        """
        Transform from source to target coordinates.

        Parameters
        ----------
        xy
            An (n,2) array of points in source coordinates.

        Returns
        -------
        x, y
            An (n,2) array of transformed points in target coordinates.

        """
        prj = self.target_projection
        if isinstance(xy, np.ndarray):
            return prj.transform_points(self.source_projection,
                                        xy[:, 0], xy[:, 1])[:, 0:2]
        else:
            x, y = xy
            x, y = prj.transform_point(x, y, self.source_projection)
            return x, y

    def transform_path_non_affine(self, src_path):
        """
        Transform from source to target coordinates.

        Cache results, so subsequent calls with the same *src_path* argument
        (and the same source and target projections) are faster.

        Parameters
        ----------
        src_path
            A Matplotlib :class:`~matplotlib.path.Path` object
            with vertices in source coordinates.

        Returns
        -------
        result
            A Matplotlib :class:`~matplotlib.path.Path` with vertices
            in target coordinates.

        """
        mapping = _PATH_TRANSFORM_CACHE.get(src_path)
        if mapping is not None:
            key = (self.source_projection, self.target_projection)
            result = mapping.get(key)
            if result is not None:
                return result

        # Allow the vertices to be quickly transformed, if
        # quick_vertices_transform allows it.
        new_vertices = self.target_projection.quick_vertices_transform(
            src_path.vertices, self.source_projection)
        if new_vertices is not None:
            if new_vertices is src_path.vertices:
                return src_path
            else:
                return mpath.Path(new_vertices, src_path.codes)

        if src_path.vertices.shape == (1, 2):
            return mpath.Path(self.transform(src_path.vertices))

        transformed_geoms = []
        # Check whether this transform has the "force_path_ccw" attribute set.
        # This is a cartopy extension to the Transform API to allow finer
        # control of Path orientation handling (Path ordering is not important
        # in matplotlib, but is in Cartopy).
        geoms = cpatch.path_to_geos(src_path,
                                    getattr(self, 'force_path_ccw', False))

        for geom in geoms:
            proj_geom = self.target_projection.project_geometry(
                geom, self.source_projection)
            transformed_geoms.append(proj_geom)

        if not transformed_geoms:
            result = mpath.Path(np.empty([0, 2]))
        else:
            paths = cpatch.geos_to_path(transformed_geoms)
            if not paths:
                return mpath.Path(np.empty([0, 2]))
            points, codes = list(zip(*[cpatch.path_segments(path,
                                                            curves=False,
                                                            simplify=False)
                                       for path in paths]))
            result = mpath.Path(np.concatenate(points, 0),
                                np.concatenate(codes))

        # store the result in the cache for future performance boosts
        key = (self.source_projection, self.target_projection)
        if mapping is None:
            _PATH_TRANSFORM_CACHE[src_path] = {key: result}
        else:
            mapping[key] = result

        return result

    def inverted(self):
        """
        Returns
        -------
        InterProjectionTransform
            A Matplotlib :class:`~matplotlib.transforms.Transform`
            from target to source coordinates.

        """
        return InterProjectionTransform(self.target_projection,
                                        self.source_projection)


class GeoSpine(mspines.Spine):
    def __init__(self, axes, **kwargs):
        self._original_path = mpath.Path(np.empty((0, 2)))
        kwargs.setdefault('clip_on', False)
        super(GeoSpine, self).__init__(axes, 'geo', self._original_path,
                                       **kwargs)
        self.set_capstyle('butt')

    def set_boundary(self, path, transform):
        self._original_path = path
        self.set_transform(transform)
        self.stale = True

    def _adjust_location(self):
        if self.stale:
            self._path = self._original_path.clip_to_bbox(self.axes.viewLim)

    def get_window_extent(self, renderer=None):
        # make sure the location is updated so that transforms etc are
        # correct:
        self._adjust_location()
        return super(GeoSpine, self).get_window_extent(renderer=renderer)

    @matplotlib.artist.allow_rasterization
    def draw(self, renderer):
        self._adjust_location()
        ret = super(GeoSpine, self).draw(renderer)
        self.stale = False
        return ret

    def set_position(self, position):
        raise NotImplementedError(
            'GeoSpine does not support changing its position.')


class GeoAxes(matplotlib.axes.Axes):
    """
    A subclass of :class:`matplotlib.axes.Axes` which represents a
    map :class:`~cartopy.crs.Projection`.

    This class replaces the Matplotlib :class:`~matplotlib.axes.Axes` class
    when created with the *projection* keyword. For example::

        # Set up a standard map for latlon data.
        geo_axes = plt.axes(projection=cartopy.crs.PlateCarree())

        # Set up an OSGB map.
        geo_axes = plt.subplot(2, 2, 1, projection=cartopy.crs.OSGB())

    When a source projection is provided to one of it's plotting methods,
    using the *transform* keyword, the standard Matplotlib plot result is
    transformed from source coordinates to the target projection. For example::

        # Plot latlon data on an OSGB map.
        plt.axes(projection=cartopy.crs.OSGB())
        plt.contourf(x, y, data, transform=cartopy.crs.PlateCarree())

    """
    def __init__(self, *args, **kwargs):
        """
        Create a GeoAxes object using standard matplotlib
        :class:`~matplotlib.axes.Axes` args and kwargs.

        Parameters
        ----------
        map_projection: optional
            The target :class:`~cartopy.crs.Projection` of this Axes object.


        All other args and keywords are passed through to
        :class:`matplotlib.axes.Axes`.

        """
        self.projection = kwargs.pop('map_projection')
        """The :class:`cartopy.crs.Projection` of this GeoAxes."""

        self.background_patch = None
        """The patch that provides the filled background of the projection."""

        super(GeoAxes, self).__init__(*args, **kwargs)
        self._gridliners = []
        self.img_factories = []
        self._done_img_factory = False

    @property
    def outline_patch(self):
        """
        DEPRECATED. The patch that provides the line bordering the projection.

        Use GeoAxes.spines['geo'] or default Axes properties instead.
        """
        warnings.warn("The outline_patch property is deprecated. Use "
                      "GeoAxes.spines['geo'] or the default Axes properties "
                      "instead.")
        return self.spines['geo']

    def add_image(self, factory, *args, **kwargs):
        """
        Add an image "factory" to the Axes.

        Any image "factory" added will be asked to retrieve an image
        with associated metadata for a given bounding box at draw time.
        The advantage of this approach is that the limits of the map
        do not need to be known when adding the image factory, but can
        be deferred until everything which can effect the limits has been
        added.

        Parameters
        ----------
        factory
            Currently an image "factory" is just an object with
            an ``image_for_domain`` method. Examples of image factories
            are :class:`cartopy.io.img_nest.NestedImageCollection` and
            :class:`cartopy.io.image_tiles.GoogleTiles`.

        """
        if hasattr(factory, 'image_for_domain'):
            # XXX TODO: Needs deprecating.
            self.img_factories.append([factory, args, kwargs])
        else:
            # Args and kwargs not allowed.
            assert not bool(args) and not bool(kwargs)
            image = factory
            super(GeoAxes, self).add_image(image)
            return image

    @contextlib.contextmanager
    def hold_limits(self, hold=True):
        """
        Keep track of the original view and data limits for the life of this
        context manager, optionally reverting any changes back to the original
        values after the manager exits.

        Parameters
        ----------
        hold: bool, optional
            Whether to revert the data and view limits after the
            context manager exits.  Defaults to True.

        """
        data_lim = self.dataLim.frozen().get_points()
        view_lim = self.viewLim.frozen().get_points()
        other = (self.ignore_existing_data_limits,
                 self._autoscaleXon, self._autoscaleYon)
        try:
            yield
        finally:
            if hold:
                self.dataLim.set_points(data_lim)
                self.viewLim.set_points(view_lim)
                (self.ignore_existing_data_limits,
                    self._autoscaleXon, self._autoscaleYon) = other

    @matplotlib.artist.allow_rasterization
    def draw(self, renderer=None, inframe=False):
        """
        Extend the standard behaviour of :func:`matplotlib.axes.Axes.draw`.

        Draw grid lines and image factory results before invoking standard
        Matplotlib drawing. A global range is used if no limits have yet
        been set.

        """
        # If data has been added (i.e. autoscale hasn't been turned off)
        # then we should autoscale the view.

        if self.get_autoscale_on() and self.ignore_existing_data_limits:
            self.autoscale_view()

        if self.background_patch.reclip:
            clipped_path = self.background_patch.orig_path.clip_to_bbox(
                self.viewLim)
            self.background_patch._path = clipped_path

        self.apply_aspect()
        for gl in self._gridliners:
            gl._draw_gridliner(background_patch=self.background_patch,
                               renderer=renderer)

        # XXX This interface needs a tidy up:
        #       image drawing on pan/zoom;
        #       caching the resulting image;
        #       buffering the result by 10%...;
        if not self._done_img_factory:
            for factory, args, kwargs in self.img_factories:
                img, extent, origin = factory.image_for_domain(
                    self._get_extent_geom(factory.crs), args[0])
                self.imshow(img, extent=extent, origin=origin,
                            transform=factory.crs, *args[1:], **kwargs)
        self._done_img_factory = True
        self._cachedRenderer = renderer
        return matplotlib.axes.Axes.draw(self, renderer=renderer,
                                         inframe=inframe)

    def _update_title_position(self, renderer):
        """
        Update the title position based on the bounding box enclosing
        all the ticklabels and x-axis spine and xlabel...

        """
        matplotlib.axes.Axes._update_title_position(self, renderer)
        if not self._gridliners:
            return

        if self._autotitlepos is not None and not self._autotitlepos:
            return

        # Get the max ymax of all top labels
        top = -1
        for gl in self._gridliners:
            if gl.has_labels():
                for label in (gl.top_label_artists +
                              gl.left_label_artists +
                              gl.right_label_artists):
                    # we skip bottom labels because they are usually
                    # not at the top
                    bb = label.get_tightbbox(renderer)
                    top = max(top, bb.ymax)
        if top < 0:
            # nothing to do if no label found
            return
        yn = self.transAxes.inverted().transform((0., top))[1]
        if yn <= 1:
            # nothing to do if the upper bounds of labels is below
            # the top of the axes
            return

        # Loop on titles to adjust
        titles = (self.title, self._left_title, self._right_title)
        for title in titles:
            x, y0 = title.get_position()
            y = max(1.0, yn)
            title.set_position((x, y))

    def __str__(self):
        return '< GeoAxes: %s >' % self.projection

    def cla(self):
        """Clear the current axes and adds boundary lines."""
        result = matplotlib.axes.Axes.cla(self)
        self.xaxis.set_visible(False)
        self.yaxis.set_visible(False)
        # Enable tight autoscaling.
        self._tight = True
        self.set_aspect('equal')

        with self.hold_limits():
            self._boundary()

        # XXX consider a margin - but only when the map is not global...
        # self._xmargin = 0.15
        # self._ymargin = 0.15

        self.dataLim.intervalx = self.projection.x_limits
        self.dataLim.intervaly = self.projection.y_limits

        return result

    def format_coord(self, x, y):
        """
        Returns
        -------
        A string formatted for the Matplotlib GUI status bar.

        """
        lon, lat = ccrs.Geodetic().transform_point(x, y, self.projection)

        ns = 'N' if lat >= 0.0 else 'S'
        ew = 'E' if lon >= 0.0 else 'W'

        return u'%.4g, %.4g (%f\u00b0%s, %f\u00b0%s)' % (x, y, abs(lat),
                                                         ns, abs(lon), ew)

    def coastlines(self, resolution='110m', color='black', **kwargs):
        """
        Add coastal **outlines** to the current axes from the Natural Earth
        "coastline" shapefile collection.

        Parameters
        ----------
        resolution
            A named resolution to use from the Natural Earth
            dataset. Currently can be one of "110m", "50m", and "10m",
            or a Scaler object.

        """
        kwargs['edgecolor'] = color
        kwargs['facecolor'] = 'none'
        feature = cartopy.feature.COASTLINE
        if resolution != 'auto':
            feature = feature.with_scale(resolution)

        return self.add_feature(feature, **kwargs)

    def tissot(self, rad_km=500, lons=None, lats=None, n_samples=80, **kwargs):
        """
        Add Tissot's indicatrices to the axes.

        Parameters
        ----------
        rad_km
            The radius in km of the the circles to be drawn.
        lons
            A numpy.ndarray, list or tuple of longitude values that
            locate the centre of each circle. Specifying more than one
            dimension allows individual points to be drawn whereas a
            1D array produces a grid of points.
        lats
            A numpy.ndarray, list or tuple of latitude values that
            that locate the centre of each circle. See lons.
        n_samples
            Integer number of points sampled around the circumference of
            each circle.


        ``**kwargs`` are passed through to `class:ShapelyFeature`.

        """
        from cartopy import geodesic

        geod = geodesic.Geodesic()
        geoms = []

        if lons is None:
            lons = np.linspace(-180, 180, 6, endpoint=False)
        else:
            lons = np.asarray(lons)
        if lats is None:
            lats = np.linspace(-80, 80, 6)
        else:
            lats = np.asarray(lats)

        if lons.ndim == 1 or lats.ndim == 1:
            lons, lats = np.meshgrid(lons, lats)
        lons, lats = lons.flatten(), lats.flatten()

        if lons.shape != lats.shape:
            raise ValueError('lons and lats must have the same shape.')

        for i in range(len(lons)):
                circle = geod.circle(lons[i], lats[i], rad_km*1e3,
                                     n_samples=n_samples)
                geoms.append(sgeom.Polygon(circle))

        feature = cartopy.feature.ShapelyFeature(geoms, ccrs.Geodetic(),
                                                 **kwargs)
        return self.add_feature(feature)

    def natural_earth_shp(self, name='land', resolution='110m',
                          category='physical', **kwargs):
        """
        Add the geometries from the specified Natural Earth shapefile to the
        Axes as a :class:`~matplotlib.collections.PathCollection`.

        Parameters
        ----------
        name: optional
            Name of the shapefile geometry to add.  Defaults to 'land'.
        resolution: optional
            Resolution of shapefile geometry to add.  Defaults to '110m'.
        category: optional
            Category of shapefile geometry to add.  Defaults to 'physical'.


        ``**kwargs`` are passed through to the
        :class:`~matplotlib.collections.PathCollection` constructor.

        Returns
        -------
        The created :class:`~matplotlib.collections.PathCollection`.

        """
        warnings.warn('This method has been deprecated.'
                      ' Please use `add_feature` instead.')
        kwargs.setdefault('edgecolor', 'face')
        kwargs.setdefault('facecolor', cartopy.feature.COLORS['land'])
        feature = cartopy.feature.NaturalEarthFeature(category, name,
                                                      resolution, **kwargs)
        return self.add_feature(feature)

    def add_feature(self, feature, **kwargs):
        """
        Add the given :class:`~cartopy.feature.Feature` instance to the axes.

        Parameters
        ----------
        feature
            An instance of :class:`~cartopy.feature.Feature`.

        Returns
        -------
        A :class:`cartopy.mpl.feature_artist.FeatureArtist` instance
            The instance responsible for drawing the feature.

        Note
        ----
            Matplotlib keyword arguments can be used when drawing the feature.
            This allows standard Matplotlib control over aspects such as
            'facecolor', 'alpha', etc.

        """
        # Instantiate an artist to draw the feature and add it to the axes.
        artist = feature_artist.FeatureArtist(feature, **kwargs)
        return self.add_artist(artist)

    def add_geometries(self, geoms, crs, **kwargs):
        """
        Add the given shapely geometries (in the given crs) to the axes.

        Parameters
        ----------
        geoms
            A collection of shapely geometries.
        crs
            The cartopy CRS in which the provided geometries are defined.
        styler
            A callable that returns matplotlib patch styling given a geometry.

        Returns
        -------
        A :class:`cartopy.mpl.feature_artist.FeatureArtist` instance
            The instance responsible for drawing the feature.

        Note
        ----
            Matplotlib keyword arguments can be used when drawing the feature.
            This allows standard Matplotlib control over aspects such as
            'facecolor', 'alpha', etc.


        """
        styler = kwargs.pop('styler', None)
        feature = cartopy.feature.ShapelyFeature(geoms, crs, **kwargs)
        return self.add_feature(feature, styler=styler)

    def get_extent(self, crs=None):
        """
        Get the extent (x0, x1, y0, y1) of the map in the given coordinate
        system.

        If no crs is given, the returned extents' coordinate system will be
        the CRS of this Axes.

        """
        p = self._get_extent_geom(crs)
        r = p.bounds
        x1, y1, x2, y2 = r
        return x1, x2, y1, y2

    def _get_extent_geom(self, crs=None):
        # Perform the calculations for get_extent(), which just repackages it.
        with self.hold_limits():
            if self.get_autoscale_on():
                self.autoscale_view()
            [x1, y1], [x2, y2] = self.viewLim.get_points()

        domain_in_src_proj = sgeom.Polygon([[x1, y1], [x2, y1],
                                            [x2, y2], [x1, y2],
                                            [x1, y1]])

        # Determine target projection based on requested CRS.
        if crs is None:
            proj = self.projection
        elif isinstance(crs, ccrs.Projection):
            proj = crs
        else:
            # Attempt to select suitable projection for
            # non-projection CRS.
            if isinstance(crs, ccrs.RotatedGeodetic):
                proj = ccrs.RotatedPole(crs.proj4_params['lon_0'] - 180,
                                        crs.proj4_params['o_lat_p'])
                warnings.warn('Approximating coordinate system {!r} with a '
                              'RotatedPole projection.'.format(crs))
            elif hasattr(crs, 'is_geodetic') and crs.is_geodetic():
                proj = ccrs.PlateCarree(crs.globe)
                warnings.warn('Approximating coordinate system {!r} with the '
                              'PlateCarree projection.'.format(crs))
            else:
                raise ValueError('Cannot determine extent in'
                                 ' coordinate system {!r}'.format(crs))

        # Calculate intersection with boundary and project if necessary.
        boundary_poly = sgeom.Polygon(self.projection.boundary)
        if proj != self.projection:
            # Erode boundary by threshold to avoid transform issues.
            # This is a workaround for numerical issues at the boundary.
            eroded_boundary = boundary_poly.buffer(-self.projection.threshold)
            geom_in_src_proj = eroded_boundary.intersection(
                domain_in_src_proj)
            geom_in_crs = proj.project_geometry(geom_in_src_proj,
                                                self.projection)
        else:
            geom_in_crs = boundary_poly.intersection(domain_in_src_proj)

        return geom_in_crs

    def set_extent(self, extents, crs=None, clip=False):
        """
        Set the extent (x0, x1, y0, y1) of the map in the given
        coordinate system.

        If no crs is given, the extents' coordinate system will be assumed
        to be the Geodetic version of this axes' projection.

        Parameters
        ----------
        extents
            Tuple of floats representing the required extent (x0, x1, y0, y1).

        clip: bool
            Clip map boundary to match exactly this extent.
        """
        # TODO: Implement the same semantics as plt.xlim and
        # plt.ylim - allowing users to set None for a minimum and/or
        # maximum value
        x1, x2, y1, y2 = extents
        domain_in_crs = sgeom.polygon.LineString([[x1, y1], [x2, y1],
                                                  [x2, y2], [x1, y2],
                                                  [x1, y1]])

        projected = None

        # Sometimes numerical issues cause the projected vertices of the
        # requested extents to appear outside the projection domain.
        # This results in an empty geometry, which has an empty `bounds`
        # tuple, which causes an unpack error.
        # This workaround avoids using the projection when the requested
        # extents are obviously the same as the projection domain.
        try_workaround = ((crs is None and
                           isinstance(self.projection, ccrs.PlateCarree)) or
                          crs == self.projection)
        if try_workaround:
            boundary = self.projection.boundary
            if boundary.equals(domain_in_crs):
                projected = boundary

        if clip:

            # compute coordinates of the clipping polygon as two 1D arrays
            n = 100
            x = np.linspace(x1, x2, n)
            y = np.linspace(y1, y2, n)
            xx = np.concatenate((x, [x[-1]]*n, x[::-1], [x[0]]*n))
            yy = np.concatenate(([y[0]]*n, y, [y[-1]]*n, y[::-1]))

            # project the coordinates and create the path object
            if crs is not None and crs != self.projection:
                xy = self.projection.transform_points(crs, xx, yy)[:, :2]
            else:
                xy = np.array([xx, yy]).T
            path = mpath.Path(xy)

            # set it as a boundary
            self.set_boundary(path)

        if projected is None:
            projected = self.projection.project_geometry(domain_in_crs, crs)
        try:
            # This might fail with an unhelpful error message ('need more
            # than 0 values to unpack') if the specified extents fall outside
            # the projection extents, so try and give a better error message.
            x1, y1, x2, y2 = projected.bounds
        except ValueError:
            msg = ('Failed to determine the required bounds in projection '
                   'coordinates. Check that the values provided are within '
                   'the valid range (x_limits=[{xlim[0]}, {xlim[1]}], '
                   'y_limits=[{ylim[0]}, {ylim[1]}]).')
            raise ValueError(msg.format(xlim=self.projection.x_limits,
                                        ylim=self.projection.y_limits))

        self.set_xlim([x1, x2])
        self.set_ylim([y1, y2])

    def set_global(self):
        """
        Set the extent of the Axes to the limits of the projection.

        Note
        ----
            In some cases where the projection has a limited sensible range
            the ``set_global`` method does not actually make the whole globe
            visible. Instead, the most appropriate extents will be used (e.g.
            Ordnance Survey UK will set the extents to be around the British
            Isles.

        """
        self.set_xlim(self.projection.x_limits)
        self.set_ylim(self.projection.y_limits)

    def autoscale_view(self, tight=None, scalex=True, scaley=True):
        matplotlib.axes.Axes.autoscale_view(self, tight=tight,
                                            scalex=scalex, scaley=scaley)
        # Limit the resulting bounds to valid area.
        if scalex and self._autoscaleXon:
            bounds = self.get_xbound()
            self.set_xbound(max(bounds[0], self.projection.x_limits[0]),
                            min(bounds[1], self.projection.x_limits[1]))
        if scaley and self._autoscaleYon:
            bounds = self.get_ybound()
            self.set_ybound(max(bounds[0], self.projection.y_limits[0]),
                            min(bounds[1], self.projection.y_limits[1]))
    autoscale_view.__doc__ = matplotlib.axes.Axes.autoscale_view.__doc__

    def set_xticks(self, ticks, minor=False, crs=None):
        """
        Set the x ticks.

        Parameters
        ----------
        ticks
            List of floats denoting the desired position of x ticks.
        minor: optional
            flag indicating whether the ticks should be minor
            ticks i.e. small and unlabelled (defaults to False).
        crs: optional
            An instance of :class:`~cartopy.crs.CRS` indicating the
            coordinate system of the provided tick values. If no
            coordinate system is specified then the values are assumed
            to be in the coordinate system of the projection.
            Only transformations from one rectangular coordinate system
            to another rectangular coordinate system are supported (defaults
            to None).

        Note
        ----
            This interface is subject to change whilst functionality is added
            to support other map projections.

        """
        # Project ticks if crs differs from axes' projection
        if crs is not None and crs != self.projection:
            if not isinstance(crs, (ccrs._RectangularProjection,
                                    ccrs.Mercator)) or \
                    not isinstance(self.projection,
                                   (ccrs._RectangularProjection,
                                    ccrs.Mercator)):
                raise RuntimeError('Cannot handle non-rectangular coordinate '
                                   'systems.')
            proj_xyz = self.projection.transform_points(crs,
                                                        np.asarray(ticks),
                                                        np.zeros(len(ticks)))
            xticks = proj_xyz[..., 0]
        else:
            xticks = ticks

        # Switch on drawing of x axis
        self.xaxis.set_visible(True)

        return super(GeoAxes, self).set_xticks(xticks, minor)

    def set_yticks(self, ticks, minor=False, crs=None):
        """
        Set the y ticks.

        Parameters
        ----------
        ticks
            List of floats denoting the desired position of y ticks.
        minor: optional
            flag indicating whether the ticks should be minor
            ticks i.e. small and unlabelled (defaults to False).
        crs: optional
            An instance of :class:`~cartopy.crs.CRS` indicating the
            coordinate system of the provided tick values. If no
            coordinate system is specified then the values are assumed
            to be in the coordinate system of the projection.
            Only transformations from one rectangular coordinate system
            to another rectangular coordinate system are supported (defaults
            to None).

        Note
        ----
            This interface is subject to change whilst functionality is added
            to support other map projections.

        """
        # Project ticks if crs differs from axes' projection
        if crs is not None and crs != self.projection:
            if not isinstance(crs, (ccrs._RectangularProjection,
                                    ccrs.Mercator)) or \
                    not isinstance(self.projection,
                                   (ccrs._RectangularProjection,
                                    ccrs.Mercator)):
                raise RuntimeError('Cannot handle non-rectangular coordinate '
                                   'systems.')
            proj_xyz = self.projection.transform_points(crs,
                                                        np.zeros(len(ticks)),
                                                        np.asarray(ticks))
            yticks = proj_xyz[..., 1]
        else:
            yticks = ticks

        # Switch on drawing of y axis
        self.yaxis.set_visible(True)

        return super(GeoAxes, self).set_yticks(yticks, minor)

    def stock_img(self, name='ne_shaded'):
        """
        Add a standard image to the map.

        Currently, the only (and default) option is a downsampled version of
        the Natural Earth shaded relief raster.

        """
        if name == 'ne_shaded':
            import os
            source_proj = ccrs.PlateCarree()
            fname = os.path.join(config["repo_data_dir"],
                                 'raster', 'natural_earth',
                                 '50-natural-earth-1-downsampled.png')

            return self.imshow(imread(fname), origin='upper',
                               transform=source_proj,
                               extent=[-180, 180, -90, 90])
        else:
            raise ValueError('Unknown stock image %r.' % name)

    def background_img(self, name='ne_shaded', resolution='low', extent=None,
                       cache=False):
        """
        Add a background image to the map, from a selection of pre-prepared
        images held in a directory specified by the CARTOPY_USER_BACKGROUNDS
        environment variable. That directory is checked with
        func:`self.read_user_background_images` and needs to contain a JSON
        file which defines for the image metadata.

        Parameters
        ----------
        name: optional
            The name of the image to read according to the contents
            of the JSON file. A typical file might have, for instance:
            'ne_shaded' : Natural Earth Shaded Relief
            'ne_grey' : Natural Earth Grey Earth.
        resolution: optional
            The resolution of the image to read, according to
            the contents of the JSON file. A typical file might
            have the following for each name of the image:
            'low', 'med', 'high', 'vhigh', 'full'.
        extent: optional
            Using a high resolution background image zoomed into
            a small area will take a very long time to render as
            the image is prepared globally, even though only a small
            area is used. Adding the extent will only render a
            particular geographic region. Specified as
            [longitude start, longitude end,
            latitude start, latitude end].

                  e.g. [-11, 3, 48, 60] for the UK
                  or [167.0, 193.0, 47.0, 68.0] to cross the date line.

        cache: optional
            Logical flag as to whether or not to cache the loaded
            images into memory. The images are stored before the
            extent is used.

        """
        # read in the user's background image directory:
        if len(_USER_BG_IMGS) == 0:
            self.read_user_background_images()
        import os
        bgdir = os.getenv('CARTOPY_USER_BACKGROUNDS')
        if bgdir is None:
            bgdir = os.path.join(config["repo_data_dir"],
                                 'raster', 'natural_earth')
        # now get the filename we want to use:
        try:
            fname = _USER_BG_IMGS[name][resolution]
        except KeyError:
            msg = ('Image "{}" and resolution "{}" are not present in '
                   'the user background image metadata in directory "{}"')
            raise ValueError(msg.format(name, resolution, bgdir))
        # Now obtain the image data from file or cache:
        fpath = os.path.join(bgdir, fname)
        if cache:
            if fname in _BACKG_IMG_CACHE:
                img = _BACKG_IMG_CACHE[fname]
            else:
                img = imread(fpath)
                _BACKG_IMG_CACHE[fname] = img
        else:
            img = imread(fpath)
        if len(img.shape) == 2:
            # greyscale images are only 2-dimensional, so need replicating
            # to 3 colour channels:
            img = np.repeat(img[:, :, np.newaxis], 3, axis=2)
        # now get the projection from the metadata:
        if _USER_BG_IMGS[name]['__projection__'] == 'PlateCarree':
            # currently only PlateCarree is defined:
            source_proj = ccrs.PlateCarree()
        else:
            raise NotImplementedError('Background image projection undefined')

        if extent is None:
            # not specifying an extent, so return all of it:
            return self.imshow(img, origin='upper',
                               transform=source_proj,
                               extent=[-180, 180, -90, 90])
        else:
            # return only a subset of the image:
            # set up coordinate arrays:
            d_lat = 180.0 / img.shape[0]
            d_lon = 360.0 / img.shape[1]
            # latitude starts at 90N for this image:
            lat_pts = (np.arange(img.shape[0]) * -d_lat - (d_lat / 2.0)) + 90.0
            lon_pts = (np.arange(img.shape[1]) * d_lon + (d_lon / 2.0)) - 180.0

            # which points are in range:
            lat_in_range = np.logical_and(lat_pts >= extent[2],
                                          lat_pts <= extent[3])
            if extent[0] < 180 and extent[1] > 180:
                # we have a region crossing the dateline
                # this is the westerly side of the input image:
                lon_in_range1 = np.logical_and(lon_pts >= extent[0],
                                               lon_pts <= 180.0)
                img_subset1 = img[lat_in_range, :, :][:, lon_in_range1, :]
                # and the eastward half:
                lon_in_range2 = lon_pts + 360. <= extent[1]
                img_subset2 = img[lat_in_range, :, :][:, lon_in_range2, :]
                # now join them up:
                img_subset = np.concatenate((img_subset1, img_subset2), axis=1)
                # now define the extent for output that matches those points:
                ret_extent = [lon_pts[lon_in_range1][0] - d_lon / 2.0,
                              lon_pts[lon_in_range2][-1] + d_lon / 2.0 + 360,
                              lat_pts[lat_in_range][-1] - d_lat / 2.0,
                              lat_pts[lat_in_range][0] + d_lat / 2.0]
            else:
                # not crossing the dateline, so just find the region:
                lon_in_range = np.logical_and(lon_pts >= extent[0],
                                              lon_pts <= extent[1])
                img_subset = img[lat_in_range, :, :][:, lon_in_range, :]
                # now define the extent for output that matches those points:
                ret_extent = [lon_pts[lon_in_range][0] - d_lon / 2.0,
                              lon_pts[lon_in_range][-1] + d_lon / 2.0,
                              lat_pts[lat_in_range][-1] - d_lat / 2.0,
                              lat_pts[lat_in_range][0] + d_lat / 2.0]

            return self.imshow(img_subset, origin='upper',
                               transform=source_proj,
                               extent=ret_extent)

    def read_user_background_images(self, verify=True):
        """
        Read the metadata in the specified CARTOPY_USER_BACKGROUNDS
        environment variable to populate the dictionaries for background_img.

        If CARTOPY_USER_BACKGROUNDS is not set then by default the image in
        lib/cartopy/data/raster/natural_earth/ will be made available.

        The metadata should be a standard JSON file which specifies a two
        level dictionary. The first level is the image type.
        For each image type there must be the fields:
        __comment__, __source__ and __projection__
        and then an element giving the filename for each resolution.

        An example JSON file can be found at:
        lib/cartopy/data/raster/natural_earth/images.json

        """
        import os
        import json

        bgdir = os.getenv('CARTOPY_USER_BACKGROUNDS')
        if bgdir is None:
            bgdir = os.path.join(config["repo_data_dir"],
                                 'raster', 'natural_earth')
        json_file = os.path.join(bgdir, 'images.json')

        with open(json_file, 'r') as js_obj:
            dict_in = json.load(js_obj)
        for img_type in dict_in:
            _USER_BG_IMGS[img_type] = dict_in[img_type]

        if verify:
            required_info = ['__comment__', '__source__', '__projection__']
            for img_type in _USER_BG_IMGS:
                if img_type == '__comment__':
                    # the top level comment doesn't need verifying:
                    pass
                else:
                    # check that this image type has the required info:
                    for required in required_info:
                        if required not in _USER_BG_IMGS[img_type]:
                            msg = ('User background metadata file "{}", '
                                   'image type "{}", does not specify '
                                   'metadata item "{}"')
                            raise ValueError(msg.format(json_file, img_type,
                                                        required))
                    for resln in _USER_BG_IMGS[img_type]:
                        # the required_info items are not resolutions:
                        if resln not in required_info:
                            img_it_r = _USER_BG_IMGS[img_type][resln]
                            test_file = os.path.join(bgdir, img_it_r)
                            if not os.path.isfile(test_file):
                                msg = 'File "{}" not found'
                                raise ValueError(msg.format(test_file))

    def add_raster(self, raster_source, **slippy_image_kwargs):
        """
        Add the given raster source to the GeoAxes.

        Parameters
        ----------
        raster_source:
            :class:`cartopy.io.RasterSource` like instance
             ``raster_source`` may be any object which
             implements the RasterSource interface, including
             instances of objects such as
             :class:`~cartopy.io.ogc_clients.WMSRasterSource`
             and
             :class:`~cartopy.io.ogc_clients.WMTSRasterSource`.
             Note that image retrievals are done at draw time,
             not at creation time.

        """
        # Allow a fail-fast error if the raster source cannot provide
        # images in the current projection.
        raster_source.validate_projection(self.projection)
        img = SlippyImageArtist(self, raster_source, **slippy_image_kwargs)
        with self.hold_limits():
            self.add_image(img)
        return img

    def _regrid_shape_aspect(self, regrid_shape, target_extent):
        """
        Helper for setting regridding shape which is used in several
        plotting methods.

        """
        if not isinstance(regrid_shape, collections.Sequence):
            target_size = int(regrid_shape)
            x_range, y_range = np.diff(target_extent)[::2]
            desired_aspect = x_range / y_range
            if x_range >= y_range:
                regrid_shape = (int(target_size * desired_aspect), target_size)
            else:
                regrid_shape = (target_size, int(target_size / desired_aspect))
        return regrid_shape

    def imshow(self, img, *args, **kwargs):
        """
        Add the "transform" keyword to :func:`~matplotlib.pyplot.imshow'.

        Parameters
        ----------
        img
            The image to be displayed.

        Other Parameters
        ----------------
        transform: :class:`~cartopy.crs.Projection` or matplotlib transform
            The coordinate system in which the given image is
            rectangular.
        regrid_shape: int or pair of ints
            The shape of the desired image if it needs to be
            transformed.  If a single integer is given then
            that will be used as the minimum length dimension,
            while the other dimension will be scaled up
            according to the target extent's aspect ratio.
            The default is for the minimum dimension of a
            transformed image to have length 750, so for an
            image being transformed into a global PlateCarree
            projection the resulting transformed image would
            have a shape of ``(750, 1500)``.
        extent: tuple
            The corner coordinates of the image in the form
            ``(left, right, bottom, top)``. The coordinates should
            be in the coordinate system passed to the transform
            keyword.
        origin: {'lower', 'upper'}
            The origin of the vertical pixels. See
            :func:`matplotlib.pyplot.imshow` for further details.
            Default is ``'lower'``.

        """
        transform = kwargs.pop('transform', None)
        if 'update_datalim' in kwargs:
            raise ValueError('The update_datalim keyword has been removed in '
                             'imshow. To hold the data and view limits see '
                             'GeoAxes.hold_limits.')

        kwargs.setdefault('origin', 'lower')

        same_projection = (isinstance(transform, ccrs.Projection) and
                           self.projection == transform)

        if transform is None or transform == self.transData or same_projection:
            if isinstance(transform, ccrs.Projection):
                transform = transform._as_mpl_transform(self)
            result = matplotlib.axes.Axes.imshow(self, img, *args, **kwargs)
        else:
            extent = kwargs.pop('extent', None)
            img = np.asanyarray(img)
            if kwargs['origin'] == 'upper':
                # It is implicitly assumed by the regridding operation that the
                # origin of the image is 'lower', so simply adjust for that
                # here.
                img = img[::-1]
                kwargs['origin'] = 'lower'

            if not isinstance(transform, ccrs.Projection):
                raise ValueError('Expected a projection subclass. Cannot '
                                 'handle a %s in imshow.' % type(transform))

            target_extent = self.get_extent(self.projection)
            regrid_shape = kwargs.pop('regrid_shape', 750)
            regrid_shape = self._regrid_shape_aspect(regrid_shape,
                                                     target_extent)
            warp_array = cartopy.img_transform.warp_array
            img, extent = warp_array(img,
                                     source_proj=transform,
                                     source_extent=extent,
                                     target_proj=self.projection,
                                     target_res=regrid_shape,
                                     target_extent=target_extent,
                                     mask_extrapolated=True,
                                     )

            # As a workaround to a matplotlib limitation, turn any images
            # which are RGB with a mask into RGBA images with an alpha
            # channel.
            if (isinstance(img, np.ma.MaskedArray) and
                    img.shape[2:3] == (3, ) and
                    img.mask is not False):
                old_img = img
                img = np.zeros(img.shape[:2] + (4, ), dtype=img.dtype)
                img[:, :, 0:3] = old_img
                # Put an alpha channel in if the image was masked.
                img[:, :, 3] = ~ np.any(old_img.mask, axis=2)
                if img.dtype.kind == 'u':
                    img[:, :, 3] *= 255

            result = matplotlib.axes.Axes.imshow(self, img, *args,
                                                 extent=extent, **kwargs)

        return result

<<<<<<< HEAD
    def gridlines(self, crs=None, draw_labels=False,
                  xlocs=None, ylocs=None,
                  x_inline=False, y_inline=False,
                  auto_inline=True, **kwargs):
=======
    def gridlines(self, crs=None, draw_labels=False, xlocs=None,
                  ylocs=None, dms=False, **kwargs):
>>>>>>> 45d0479a
        """
        Automatically add gridlines to the axes, in the given coordinate
        system, at draw time.

        Parameters
        ----------
        crs: optional
            The :class:`cartopy._crs.CRS` defining the coordinate system in
            which gridlines are drawn.
            Defaults to :class:`cartopy.crs.PlateCarree`.
        draw_labels: optional
            Label gridlines like axis ticks, around the edge.
        xlocs: optional
            An iterable of gridline locations or a
            :class:`matplotlib.ticker.Locator` instance which will be
            used to determine the locations of the meridian gridlines in the
            coordinate of the given CRS. Defaults to None, which
            implies automatic locating of the gridlines.
        ylocs: optional
            An iterable of gridline locations or a
            :class:`matplotlib.ticker.Locator` instance which will be
            used to determine the locations of the parallel gridlines in the
            coordinate of the given CRS. Defaults to None, which
            implies automatic locating of the gridlines.
<<<<<<< HEAD
        x_inline: optional
            Toggle whether the x labels drawn should be inline.
        y_inline: optional
            Toggle whether the y labels drawn should be inline.
        auto_inline: optional
            Set x_inline and y_inline automatically based on projection
=======
        dms: bool
            When default longitude and latitude locators and formatters are
            used, ticks are able to stop on minutes and seconds if minutes
            is set to True, and not fraction of degrees.
            This keyword is passed to
            :class:`~cartopy.mpl.gridliner.Gridliner` and has no effect
            if xlocs and ylocs are explicitly set.
>>>>>>> 45d0479a

        Returns
        -------
        gridliner
            A :class:`cartopy.mpl.gridliner.Gridliner` instance.

        Note
        ----
            All other keywords control line properties.  These are passed
            through to :class:`matplotlib.collections.Collection`.

        """
        if crs is None:
            crs = ccrs.PlateCarree()
        from cartopy.mpl.gridliner import Gridliner
        mlocs = kwargs.pop('mlocs', xlocs)
        plocs = kwargs.pop('plocs', ylocs)
        gl = Gridliner(
<<<<<<< HEAD
            self, crs=crs, draw_labels=draw_labels,
            xlocator=xlocs, ylocator=ylocs,
            x_inline=x_inline, y_inline=y_inline,
            auto_inline=auto_inline, collection_kwargs=kwargs)
=======
            self, crs=crs, draw_labels=draw_labels, xlocator=mlocs,
            ylocator=plocs, collection_kwargs=kwargs,
            dms=dms)
>>>>>>> 45d0479a
        self._gridliners.append(gl)
        return gl

    def _gen_axes_spines(self, locations=None, offset=0.0, units='inches'):
        # generate some axes spines, as some Axes super class machinery
        # requires them. Just make them invisible
        spines = matplotlib.axes.Axes._gen_axes_spines(self,
                                                       locations=locations,
                                                       offset=offset,
                                                       units=units)
        for spine in spines.values():
            spine.set_visible(False)

        spines['geo'] = GeoSpine(self)
        return spines

    def _boundary(self):
        """
        Add the map's boundary to this GeoAxes.

        The appropriate artists are attached to :data:`.background_patch`, and
        :data:`.spines['geo']` is updated to match.

        Note
        ----
            The boundary is not the ``axes.patch``. ``axes.patch``
            is made invisible by this method - its only remaining
            purpose is to provide a rectilinear clip patch for
            all Axes artists.

        """
        # Hide the old "background" patch used by matplotlib - it is not
        # used by cartopy's GeoAxes.
        self.patch.set_facecolor((1, 1, 1, 0))
        self.patch.set_edgecolor((0.5, 0.5, 0.5))
        self.patch.set_visible(False)
        self.background_patch = None

        path, = cpatch.geos_to_path(self.projection.boundary)

        # Get the outline path in terms of self.transData
        proj_to_data = self.projection._as_mpl_transform(self) - self.transData
        trans_path = proj_to_data.transform_path(path)

        # Set the boundary - we can make use of the rectangular clipping.
        self.set_boundary(trans_path, use_as_clip_path=False)

        # Attach callback events for when the xlim or ylim are changed. This
        # is what triggers the patches to be re-clipped at draw time.
        self.callbacks.connect('xlim_changed', _trigger_patch_reclip)
        self.callbacks.connect('ylim_changed', _trigger_patch_reclip)

    def set_boundary(self, path, transform=None, use_as_clip_path=True):
        """
        Given a path, update the :data:`.spines['geo']` and
        :data:`.background_patch` to take its shape.

        Parameters
        ----------
        path: :class:`matplotlib.path.Path`
            The path of the desired boundary.
        transform: None or :class:`matplotlib.transforms.Transform`, optional
            The coordinate system of the given path. Currently
            this must be convertible to data coordinates, and
            therefore cannot extend beyond the limits of the
            axes' projection.
        use_as_clip_path : bool, optional
            Whether axes.patch should be updated.
            Updating axes.patch means that any artists
            subsequently created will inherit clipping
            from this path, rather than the standard unit
            square in axes coordinates.

        """
        if transform is None:
            transform = self.transData

        if isinstance(transform, cartopy.crs.CRS):
            transform = transform._as_mpl_transform(self)

        if self.background_patch is None:
            background = mpatches.PathPatch(path, edgecolor='none',
                                            facecolor='white', zorder=-2,
                                            clip_on=False, transform=transform)
        else:
            background = mpatches.PathPatch(path, zorder=-2, clip_on=False)
            background.update_from(self.background_patch)
            self.background_patch.remove()
            background.set_transform(transform)

        # Attach the original path to the patches. This will be used each time
        # a new clipped path is calculated.
        background.orig_path = path
        self.spines['geo'].set_boundary(path, transform)

        # Attach a "reclip" attribute, which determines if the patch's path is
        # reclipped before drawing. A callback is used to change the "reclip"
        # state.
        background.reclip = True

        # Add the patches to the axes, and also make them available as
        # attributes.
        self.background_patch = background

        if use_as_clip_path:
            self.patch = background

        with self.hold_limits():
            self.add_patch(background)

    def contour(self, *args, **kwargs):
        """
        Add the "transform" keyword to :func:`~matplotlib.pyplot.contour'.

        Other Parameters
        ----------------
        transform
            A :class:`~cartopy.crs.Projection`.

        """
        t = kwargs.get('transform', None)
        if t is None:
            t = self.projection
        if isinstance(t, ccrs.CRS) and not isinstance(t, ccrs.Projection):
            raise ValueError('invalid transform:'
                             ' Spherical contouring is not supported - '
                             ' consider using PlateCarree/RotatedPole.')
        if isinstance(t, ccrs.Projection):
            kwargs['transform'] = t._as_mpl_transform(self)
        else:
            kwargs['transform'] = t
        result = matplotlib.axes.Axes.contour(self, *args, **kwargs)

        self.autoscale_view()

        # Re-cast the contour as a GeoContourSet.
        if isinstance(result, matplotlib.contour.QuadContourSet):
            result.__class__ = cartopy.mpl.contour.GeoContourSet
        return result

    def contourf(self, *args, **kwargs):
        """
        Add the "transform" keyword to :func:`~matplotlib.pyplot.contourf'.

        Other Parameters
        ----------------
        transform
            A :class:`~cartopy.crs.Projection`.

        """
        t = kwargs.get('transform', None)
        if t is None:
            t = self.projection
        if isinstance(t, ccrs.CRS) and not isinstance(t, ccrs.Projection):
            raise ValueError('invalid transform:'
                             ' Spherical contouring is not supported - '
                             ' consider using PlateCarree/RotatedPole.')
        if isinstance(t, ccrs.Projection):
            kwargs['transform'] = t = t._as_mpl_transform(self)
        else:
            kwargs['transform'] = t

        # Set flag to indicate correcting orientation of paths if not ccw
        if isinstance(t, mtransforms.Transform):
            for sub_trans, _ in t._iter_break_from_left_to_right():
                if isinstance(sub_trans, InterProjectionTransform):
                    if not hasattr(sub_trans, 'force_path_ccw'):
                        sub_trans.force_path_ccw = True

        result = matplotlib.axes.Axes.contourf(self, *args, **kwargs)

        # We need to compute the dataLim correctly for contours.
        extent = mtransforms.Bbox.union([col.get_datalim(self.transData)
                                         for col in result.collections
                                         if col.get_paths()])
        self.dataLim.update_from_data_xy(extent.get_points())

        self.autoscale_view()

        # Re-cast the contour as a GeoContourSet.
        if isinstance(result, matplotlib.contour.QuadContourSet):
            result.__class__ = cartopy.mpl.contour.GeoContourSet

        return result

    def scatter(self, *args, **kwargs):
        """
        Add the "transform" keyword to :func:`~matplotlib.pyplot.scatter'.

        Other Parameters
        ----------------
        transform
            A :class:`~cartopy.crs.Projection`.

        """
        t = kwargs.get('transform', None)
        # Keep this bit - even at mpl v1.2
        if t is None:
            t = self.projection
        if hasattr(t, '_as_mpl_transform'):
            kwargs['transform'] = t._as_mpl_transform(self)

        # exclude Geodetic as a valid source CS
        if (isinstance(kwargs.get('transform', None),
                       InterProjectionTransform) and
                kwargs['transform'].source_projection.is_geodetic()):
            raise ValueError('Cartopy cannot currently do spherical '
                             'contouring. The source CRS cannot be a '
                             'geodetic, consider using the cyllindrical form '
                             '(PlateCarree or RotatedPole).')

        result = matplotlib.axes.Axes.scatter(self, *args, **kwargs)
        self.autoscale_view()
        return result

    def pcolormesh(self, *args, **kwargs):
        """
        Add the "transform" keyword to :func:`~matplotlib.pyplot.pcolormesh'.

        Other Parameters
        ----------------
        transform
            A :class:`~cartopy.crs.Projection`.

        """
        t = kwargs.get('transform', None)
        if t is None:
            t = self.projection
        if isinstance(t, ccrs.CRS) and not isinstance(t, ccrs.Projection):
            raise ValueError('invalid transform:'
                             ' Spherical pcolormesh is not supported - '
                             ' consider using PlateCarree/RotatedPole.')
        kwargs.setdefault('transform', t)
        result = self._pcolormesh_patched(*args, **kwargs)
        self.autoscale_view()
        return result

    def _pcolormesh_patched(self, *args, **kwargs):
        """
        A modified duplicate of :func:`~matplotlib.pyplot.pcolormesh'.

        This function contains patches for Cartopy-specific behaviour, such as
        using the transform for limit checks, applying longitude wrapping, etc.
        See PATCH comments below.

        """
        import warnings
        import matplotlib.colors as mcolors
        import matplotlib.collections as mcoll

        # Remove this check when only MPL >= 3.0 is supported.
        if not getattr(self, '_hold', True):
            self.cla()

        alpha = kwargs.pop('alpha', None)
        norm = kwargs.pop('norm', None)
        cmap = kwargs.pop('cmap', None)
        vmin = kwargs.pop('vmin', None)
        vmax = kwargs.pop('vmax', None)
        shading = kwargs.pop('shading', 'flat').lower()
        antialiased = kwargs.pop('antialiased', False)
        kwargs.setdefault('edgecolors', 'None')

        allmatch = (shading == 'gouraud')

        X, Y, C = self._pcolorargs('pcolormesh', *args, allmatch=allmatch)
        Ny, Nx = X.shape

        # convert to one dimensional arrays
        C = C.ravel()
        coords = np.column_stack((X.flat, Y.flat)).astype(float, copy=False)

        collection = mcoll.QuadMesh(
            Nx - 1, Ny - 1, coords,
            antialiased=antialiased, shading=shading, **kwargs)
        collection.set_alpha(alpha)
        collection.set_array(C)
        if norm is not None:
            assert(isinstance(norm, mcolors.Normalize))
        collection.set_cmap(cmap)
        collection.set_norm(norm)
        collection.set_clim(vmin, vmax)
        collection.autoscale_None()

        self.grid(False)

        # Transform from native to data coordinates?
        t = collection._transform
        if (not isinstance(t, mtransforms.Transform) and
                hasattr(t, '_as_mpl_transform')):
            t = t._as_mpl_transform(self)

        if t and any(t.contains_branch_seperately(self.transData)):
            trans_to_data = t - self.transData
            ########################
            # PATCH
            # XXX Non-standard Matplotlib thing:
            # * Check for point existence after transform
            # * Save non-transformed coords for later work
            transformed_pts = trans_to_data.transform(coords)

            no_inf = ~np.any(np.isinf(transformed_pts), axis=1)
            if np.any(no_inf):
                minx, miny = np.min(transformed_pts[no_inf], axis=0)
                maxx, maxy = np.max(transformed_pts[no_inf], axis=0)
            else:
                minx = maxx = miny = maxy = np.nan
        else:
            transformed_pts = coords
            minx, miny = np.min(coords, axis=0)
            maxx, maxy = np.max(coords, axis=0)
        # END OF PATCH
        ##############

        corners = (minx, miny), (maxx, maxy)
        ########################
        # PATCH
        # XXX Non-standard matplotlib thing.
        collection._corners = mtransforms.Bbox(corners)
        collection.get_datalim = lambda transData: collection._corners
        # END OF PATCH
        ##############

        self.update_datalim(corners)
        self.add_collection(collection)
        self.autoscale_view()

        ########################
        # PATCH
        # XXX Non-standard matplotlib thing.
        # Handle a possible wrap around for rectangular projections.
        t = kwargs.get('transform', None)
        if isinstance(t, ccrs.CRS):
            wrap_proj_types = (ccrs._RectangularProjection,
                               ccrs._WarpedRectangularProjection,
                               ccrs.InterruptedGoodeHomolosine,
                               ccrs.Mercator)
            if isinstance(t, wrap_proj_types) and \
                    isinstance(self.projection, wrap_proj_types):

                C = C.reshape((Ny - 1, Nx - 1))
                transformed_pts = transformed_pts.reshape((Ny, Nx, 2))

                # Compute the length of edges in transformed coordinates
                with np.errstate(invalid='ignore'):
                    edge_lengths = np.hypot(
                        np.diff(transformed_pts[..., 0], axis=1),
                        np.diff(transformed_pts[..., 1], axis=1)
                    )
                    to_mask = (
                        (edge_lengths > abs(self.projection.x_limits[1] -
                                            self.projection.x_limits[0]) / 2) |
                        np.isnan(edge_lengths)
                    )

                if np.any(to_mask):
                    if collection.get_cmap()._rgba_bad[3] != 0.0:
                        warnings.warn("The colormap's 'bad' has been set, but "
                                      "in order to wrap pcolormesh across the "
                                      "map it must be fully transparent.")

                    # at this point C has a shape of (Ny-1, Nx-1), to_mask has
                    # a shape of (Ny, Nx-1) and pts has a shape of (Ny*Nx, 2)

                    mask = np.zeros(C.shape, dtype=np.bool)

                    # Mask out the neighbouring cells if there was an edge
                    # found with a large length. NB. Masking too much only has
                    # a detrimental impact on performance.
                    mask[to_mask[:-1, :]] = True  # Edges above a cell.
                    mask[to_mask[1:, :]] = True  # Edges below a cell.

                    C_mask = getattr(C, 'mask', None)

                    # create the masked array to be used with this pcolormesh
                    if C_mask is not None:
                        pcolormesh_data = np.ma.array(C, mask=mask | C_mask)
                    else:
                        pcolormesh_data = np.ma.array(C, mask=mask)

                    collection.set_array(pcolormesh_data.ravel())

                    # now that the pcolormesh has masked the bad values,
                    # create a pcolor with just those values that were masked
                    if C_mask is not None:
                        # remember to re-apply the original data mask
                        pcolor_data = np.ma.array(C, mask=~mask | C_mask)
                    else:
                        pcolor_data = np.ma.array(C, mask=~mask)

                    pts = coords.reshape((Ny, Nx, 2))
                    if np.any(~pcolor_data.mask):
                        # plot with slightly lower zorder to avoid odd issue
                        # where the main plot is obscured
                        zorder = collection.zorder - .1
                        kwargs.pop('zorder', None)
                        kwargs.setdefault('snap', False)
                        pcolor_col = self.pcolor(pts[..., 0], pts[..., 1],
                                                 pcolor_data, zorder=zorder,
                                                 **kwargs)

                        pcolor_col.set_cmap(cmap)
                        pcolor_col.set_norm(norm)
                        pcolor_col.set_clim(vmin, vmax)
                        # scale the data according to the *original* data
                        pcolor_col.norm.autoscale_None(C)

                        # put the pcolor_col on the pcolormesh collection so
                        # that if really necessary, users can do things post
                        # this method
                        collection._wrapped_collection_fix = pcolor_col

            # Clip the QuadMesh to the projection boundary, which is required
            # to keep the shading inside the projection bounds.
            collection.set_clip_path(self.background_patch)

        # END OF PATCH
        ##############

        return collection

    def pcolor(self, *args, **kwargs):
        """
        Add the "transform" keyword to :func:`~matplotlib.pyplot.pcolor'.

        Other Parameters
        ----------------
        transform
            A :class:`~cartopy.crs.Projection`.

        """
        t = kwargs.get('transform', None)
        if t is None:
            t = self.projection
        if isinstance(t, ccrs.CRS) and not isinstance(t, ccrs.Projection):
            raise ValueError('invalid transform:'
                             ' Spherical pcolor is not supported - '
                             ' consider using PlateCarree/RotatedPole.')
        kwargs.setdefault('transform', t)
        result = matplotlib.axes.Axes.pcolor(self, *args, **kwargs)

        # Update the datalim for this pcolor.
        limits = result.get_datalim(self.transData)
        self.update_datalim(limits)

        self.autoscale_view()
        return result

    def quiver(self, x, y, u, v, *args, **kwargs):
        """
        Plot a field of arrows.

        Parameters
        ----------
        x
            An array containing the x-positions of data points.
        y
            An array containing the y-positions of data points.
        u
            An array of vector data in the u-direction.
        v
            An array of vector data in the v-direction.

        Other Parameters
        ----------------
        transform: :class:`cartopy.crs.Projection` or Matplotlib transform
            The coordinate system in which the vectors are defined.
        regrid_shape: int or 2-tuple of ints
            If given, specifies that the points where the arrows are
            located will be interpolated onto a regular grid in
            projection space. If a single integer is given then that
            will be used as the minimum grid length dimension, while the
            other dimension will be scaled up according to the target
            extent's aspect ratio. If a pair of ints are given they
            determine the grid length in the x and y directions
            respectively.
        target_extent: 4-tuple
            If given, specifies the extent in the target CRS that the
            regular grid defined by *regrid_shape* will have. Defaults
            to the current extent of the map projection.


        See :func:`matplotlib.pyplot.quiver` for details on arguments
        and other keyword arguments.

        Note
        ----
            The vector components must be defined as grid eastward and
            grid northward.

        """
        t = kwargs.get('transform', None)
        if t is None:
            t = self.projection
        if isinstance(t, ccrs.CRS) and not isinstance(t, ccrs.Projection):
            raise ValueError('invalid transform:'
                             ' Spherical quiver is not supported - '
                             ' consider using PlateCarree/RotatedPole.')
        if isinstance(t, ccrs.Projection):
            kwargs['transform'] = t._as_mpl_transform(self)
        else:
            kwargs['transform'] = t
        regrid_shape = kwargs.pop('regrid_shape', None)
        target_extent = kwargs.pop('target_extent',
                                   self.get_extent(self.projection))
        if regrid_shape is not None:
            # If regridding is required then we'll be handling transforms
            # manually and plotting in native coordinates.
            regrid_shape = self._regrid_shape_aspect(regrid_shape,
                                                     target_extent)
            if args:
                # Interpolate color array as well as vector components.
                x, y, u, v, c = vector_scalar_to_grid(
                    t, self.projection, regrid_shape, x, y, u, v, args[0],
                    target_extent=target_extent)
                args = (c,) + args[1:]
            else:
                x, y, u, v = vector_scalar_to_grid(
                    t, self.projection, regrid_shape, x, y, u, v,
                    target_extent=target_extent)
            kwargs.pop('transform', None)
        elif t != self.projection:
            # Transform the vectors if the projection is not the same as the
            # data transform.
            if (x.ndim == 1 and y.ndim == 1) and (x.shape != u.shape):
                x, y = np.meshgrid(x, y)
            u, v = self.projection.transform_vectors(t, x, y, u, v)
        return matplotlib.axes.Axes.quiver(self, x, y, u, v, *args, **kwargs)

    def barbs(self, x, y, u, v, *args, **kwargs):
        """
        Plot a field of barbs.

        Parameters
        ----------
        x
            An array containing the x-positions of data points.
        y
            An array containing the y-positions of data points.
        u
            An array of vector data in the u-direction.
        v
            An array of vector data in the v-direction.

        Other Parameters
        ----------------
        transform: :class:`cartopy.crs.Projection` or Matplotlib transform
            The coordinate system in which the vectors are defined.
        regrid_shape: int or 2-tuple of ints
            If given, specifies that the points where the barbs are
            located will be interpolated onto a regular grid in
            projection space. If a single integer is given then that
            will be used as the minimum grid length dimension, while the
            other dimension will be scaled up according to the target
            extent's aspect ratio. If a pair of ints are given they
            determine the grid length in the x and y directions
            respectively.
        target_extent: 4-tuple
            If given, specifies the extent in the target CRS that the
            regular grid defined by *regrid_shape* will have. Defaults
            to the current extent of the map projection.


        See :func:`matplotlib.pyplot.barbs` for details on arguments
        and other keyword arguments.

        Note
        ----
            The vector components must be defined as grid eastward and
            grid northward.

        """
        t = kwargs.get('transform', None)
        if t is None:
            t = self.projection
        if isinstance(t, ccrs.CRS) and not isinstance(t, ccrs.Projection):
            raise ValueError('invalid transform:'
                             ' Spherical barbs are not supported - '
                             ' consider using PlateCarree/RotatedPole.')
        if isinstance(t, ccrs.Projection):
            kwargs['transform'] = t._as_mpl_transform(self)
        else:
            kwargs['transform'] = t
        regrid_shape = kwargs.pop('regrid_shape', None)
        target_extent = kwargs.pop('target_extent',
                                   self.get_extent(self.projection))
        if regrid_shape is not None:
            # If regridding is required then we'll be handling transforms
            # manually and plotting in native coordinates.
            regrid_shape = self._regrid_shape_aspect(regrid_shape,
                                                     target_extent)
            if args:
                # Interpolate color array as well as vector components.
                x, y, u, v, c = vector_scalar_to_grid(
                    t, self.projection, regrid_shape, x, y, u, v, args[0],
                    target_extent=target_extent)
                args = (c,) + args[1:]
            else:
                x, y, u, v = vector_scalar_to_grid(
                    t, self.projection, regrid_shape, x, y, u, v,
                    target_extent=target_extent)
            kwargs.pop('transform', None)
        elif t != self.projection:
            # Transform the vectors if the projection is not the same as the
            # data transform.
            if (x.ndim == 1 and y.ndim == 1) and (x.shape != u.shape):
                x, y = np.meshgrid(x, y)
            u, v = self.projection.transform_vectors(t, x, y, u, v)
        return matplotlib.axes.Axes.barbs(self, x, y, u, v, *args, **kwargs)

    def streamplot(self, x, y, u, v, **kwargs):
        """
        Plot streamlines of a vector flow.

        Parameters
        ----------
        x
            An array containing the x-positions of data points.
        y
            An array containing the y-positions of data points.
        u
            An array of vector data in the u-direction.
        v
            An array of vector data in the v-direction.

        Other Parameters
        ----------------
        transform: :class:`cartopy.crs.Projection` or Matplotlib transform.
            The coordinate system in which the vector field is defined.


        See :func:`matplotlib.pyplot.streamplot` for details on arguments
        and keyword arguments.

        Note
        ----
            The vector components must be defined as grid eastward and
            grid northward.

        """
        t = kwargs.pop('transform', None)
        if t is None:
            t = self.projection
        if isinstance(t, ccrs.CRS) and not isinstance(t, ccrs.Projection):
            raise ValueError('invalid transform:'
                             ' Spherical streamplot is not supported - '
                             ' consider using PlateCarree/RotatedPole.')
        # Regridding is required for streamplot, it must have an evenly spaced
        # grid to work correctly. Choose our destination grid based on the
        # density keyword. The grid need not be bigger than the grid used by
        # the streamplot integrator.
        density = kwargs.get('density', 1)
        if np.isscalar(density):
            regrid_shape = [int(30 * density)] * 2
        else:
            regrid_shape = [int(25 * d) for d in density]
        # The color and linewidth keyword arguments can be arrays so they will
        # need to be gridded also.
        col = kwargs.get('color', None)
        lw = kwargs.get('linewidth', None)
        scalars = []
        color_array = isinstance(col, np.ndarray)
        linewidth_array = isinstance(lw, np.ndarray)
        if color_array:
            scalars.append(col)
        if linewidth_array:
            scalars.append(lw)
        # Do the regridding including any scalar fields.
        target_extent = self.get_extent(self.projection)
        gridded = vector_scalar_to_grid(t, self.projection, regrid_shape,
                                        x, y, u, v, *scalars,
                                        target_extent=target_extent)
        x, y, u, v = gridded[:4]
        # If scalar fields were regridded then replace the appropriate keyword
        # arguments with the gridded arrays.
        scalars = list(gridded[4:])
        if linewidth_array:
            kwargs['linewidth'] = scalars.pop()
        if color_array:
            kwargs['color'] = ma.masked_invalid(scalars.pop())
        with warnings.catch_warnings():
            # The workaround for nan values in streamplot colors gives rise to
            # a warning which is not at all important so it is hidden from the
            # user to avoid confusion.
            message = 'Warning: converting a masked element to nan.'
            warnings.filterwarnings('ignore', message=message,
                                    category=UserWarning)
            sp = matplotlib.axes.Axes.streamplot(self, x, y, u, v, **kwargs)
        return sp

    def add_wmts(self, wmts, layer_name, wmts_kwargs=None, **kwargs):
        """
        Add the specified WMTS layer to the axes.

        This function requires owslib and PIL to work.

        Parameters
        ----------
        wmts
            The URL of the WMTS, or an owslib.wmts.WebMapTileService instance.
        layer_name
            The name of the layer to use.
        wmts_kwargs: dict or None, optional
            Passed through to the
            :class:`~cartopy.io.ogc_clients.WMTSRasterSource` constructor's
            ``gettile_extra_kwargs`` (e.g. time).


        All other keywords are passed through to the construction of the
        image artist. See :meth:`~matplotlib.axes.Axes.imshow()` for
        more details.

        """
        from cartopy.io.ogc_clients import WMTSRasterSource
        wmts = WMTSRasterSource(wmts, layer_name,
                                gettile_extra_kwargs=wmts_kwargs)
        return self.add_raster(wmts, **kwargs)

    def add_wms(self, wms, layers, wms_kwargs=None, **kwargs):
        """
        Add the specified WMS layer to the axes.

        This function requires owslib and PIL to work.

        Parameters
        ----------
        wms: string or :class:`owslib.wms.WebMapService` instance
            The web map service URL or owslib WMS instance to use.
        layers: string or iterable of string
            The name of the layer(s) to use.
        wms_kwargs: dict or None, optional
            Passed through to the
            :class:`~cartopy.io.ogc_clients.WMSRasterSource`
            constructor's ``getmap_extra_kwargs`` for defining
            getmap time keyword arguments.


        All other keywords are passed through to the construction of the
        image artist. See :meth:`~matplotlib.axes.Axes.imshow()` for
        more details.

        """
        from cartopy.io.ogc_clients import WMSRasterSource
        wms = WMSRasterSource(wms, layers, getmap_extra_kwargs=wms_kwargs)
        return self.add_raster(wms, **kwargs)


# Define the GeoAxesSubplot class, so that a type(ax) will emanate from
# cartopy.mpl.geoaxes, not matplotlib.axes.
GeoAxesSubplot = matplotlib.axes.subplot_class_factory(GeoAxes)
GeoAxesSubplot.__module__ = GeoAxes.__module__


def _trigger_patch_reclip(event):
    """
    Define an event callback for a GeoAxes which forces the background patch to
    be re-clipped next time it is drawn.

    """
    axes = event.axes
    # trigger the outline and background patches to be re-clipped
    axes.spines['geo'].stale = True
    axes.background_patch.reclip = True<|MERGE_RESOLUTION|>--- conflicted
+++ resolved
@@ -1276,15 +1276,10 @@
 
         return result
 
-<<<<<<< HEAD
     def gridlines(self, crs=None, draw_labels=False,
-                  xlocs=None, ylocs=None,
-                  x_inline=False, y_inline=False,
+                  xlocs=None, ylocs=None, dms=False,
+                  x_inline=None, y_inline=None,
                   auto_inline=True, **kwargs):
-=======
-    def gridlines(self, crs=None, draw_labels=False, xlocs=None,
-                  ylocs=None, dms=False, **kwargs):
->>>>>>> 45d0479a
         """
         Automatically add gridlines to the axes, in the given coordinate
         system, at draw time.
@@ -1308,23 +1303,19 @@
             :class:`matplotlib.ticker.Locator` instance which will be
             used to determine the locations of the parallel gridlines in the
             coordinate of the given CRS. Defaults to None, which
-            implies automatic locating of the gridlines.
-<<<<<<< HEAD
+            implies automatic locating of the gridlines.        dms: bool
+            When default longitude and latitude locators and formatters are
+            used, ticks are able to stop on minutes and seconds if minutes
+            is set to True, and not fraction of degrees.
+            This keyword is passed to
+            :class:`~cartopy.mpl.gridliner.Gridliner` and has no effect
+            if xlocs and ylocs are explicitly set.
         x_inline: optional
             Toggle whether the x labels drawn should be inline.
         y_inline: optional
             Toggle whether the y labels drawn should be inline.
         auto_inline: optional
             Set x_inline and y_inline automatically based on projection
-=======
-        dms: bool
-            When default longitude and latitude locators and formatters are
-            used, ticks are able to stop on minutes and seconds if minutes
-            is set to True, and not fraction of degrees.
-            This keyword is passed to
-            :class:`~cartopy.mpl.gridliner.Gridliner` and has no effect
-            if xlocs and ylocs are explicitly set.
->>>>>>> 45d0479a
 
         Returns
         -------
@@ -1343,16 +1334,9 @@
         mlocs = kwargs.pop('mlocs', xlocs)
         plocs = kwargs.pop('plocs', ylocs)
         gl = Gridliner(
-<<<<<<< HEAD
-            self, crs=crs, draw_labels=draw_labels,
-            xlocator=xlocs, ylocator=ylocs,
-            x_inline=x_inline, y_inline=y_inline,
-            auto_inline=auto_inline, collection_kwargs=kwargs)
-=======
             self, crs=crs, draw_labels=draw_labels, xlocator=mlocs,
-            ylocator=plocs, collection_kwargs=kwargs,
-            dms=dms)
->>>>>>> 45d0479a
+            ylocator=plocs, collection_kwargs=kwargs, dms=dms,
+            x_inline=x_inline, y_inline=y_inline, auto_inline=auto_inline)
         self._gridliners.append(gl)
         return gl
 
